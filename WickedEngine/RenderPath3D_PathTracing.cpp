--- conflicted
+++ resolved
@@ -68,11 +68,7 @@
 
 void RenderPath3D_PathTracing::Update(float dt)
 {
-<<<<<<< HEAD
-	if (wiRenderer::GetCamera().IsDirty())
-=======
 	if (camera->IsDirty())
->>>>>>> 2260276f
 	{
 		camera->SetDirty(false);
 		sam = -1;
@@ -158,13 +154,7 @@
 		{
 			auto range = wiProfiler::BeginRangeGPU("Traced Scene", cmd);
 
-<<<<<<< HEAD
-			wiRenderer::UpdateCameraCB(wiRenderer::GetCamera(), cmd);
-
-			wiRenderer::RayBuffers* rayBuffers = wiRenderer::GenerateScreenRayBuffers(wiRenderer::GetCamera(), cmd);
-=======
 			wiRenderer::RayBuffers* rayBuffers = wiRenderer::GenerateScreenRayBuffers(*camera, cmd);
->>>>>>> 2260276f
 			wiRenderer::RayTraceScene(*scene, rayBuffers, &traceResult, sam, cmd);
 
 
