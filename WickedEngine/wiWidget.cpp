#include "wiWidget.h"
#include "wiGUI.h"
#include "wiImage.h"
#include "wiTextureHelper.h"
#include "wiFont.h"
#include "wiMath.h"
#include "wiHelper.h"
#include "wiInputManager.h"

#include <DirectXCollision.h>

#include <sstream>

using namespace std;
using namespace wiGraphicsTypes;
using namespace wiSceneSystem;


static wiGraphicsTypes::GraphicsPSO* PSO_colorpicker = nullptr;


wiWidget::wiWidget() : TransformComponent()
{
	state = IDLE;
	enabled = true;
	visible = true;
	colors[IDLE] = wiColor::Booger;
	colors[FOCUS] = wiColor::Gray;
	colors[ACTIVE] = wiColor::White;
	colors[DEACTIVATING] = wiColor::Gray;
	scissorRect.bottom = 0;
	scissorRect.left = 0;
	scissorRect.right = 0;
	scissorRect.top = 0;
	container = nullptr;
	tooltipTimer = 0;
	textColor = wiColor(255, 255, 255, 255);
	textShadowColor = wiColor(0, 0, 0, 255);
	translation = XMFLOAT3(0, 0, 0);
	scale = XMFLOAT3(1, 1, 1);
}
wiWidget::~wiWidget()
{
}
void wiWidget::Update(wiGUI* gui, float dt)
{
	assert(gui != nullptr && "Ivalid GUI!");

	if (GetState() == WIDGETSTATE::FOCUS && !tooltip.empty())
	{
		tooltipTimer++;
	}
	else
	{
		tooltipTimer = 0;
	}

	UpdateTransform();

	if (container != nullptr)
	{
		this->UpdateParentedTransform(*container, world_parent_bind);
	}

	XMVECTOR S, R, T;
	XMMatrixDecompose(&S, &R, &T, XMLoadFloat4x4(&world));
	XMStoreFloat3(&translation, T);
	XMStoreFloat3(&scale, S);
}
void wiWidget::AttachTo(wiWidget* parent)
{
	container = parent;

	parent->UpdateTransform();
	XMStoreFloat4x4(&world_parent_bind, XMMatrixInverse(nullptr, XMLoadFloat4x4(&parent->world)));
}
void wiWidget::RenderTooltip(wiGUI* gui)
{
	assert(gui != nullptr && "Ivalid GUI!");

	if (tooltipTimer > 25)
	{
		gui->ResetScissor();

		XMFLOAT2 tooltipPos = XMFLOAT2(gui->pointerpos.x, gui->pointerpos.y);
		if (tooltipPos.y > wiRenderer::GetDevice()->GetScreenHeight()*0.8f)
		{
			tooltipPos.y -= 30;
		}
		else
		{
			tooltipPos.y += 40;
		}
		wiFontProps fontProps = wiFontProps((int)tooltipPos.x, (int)tooltipPos.y, -1, WIFALIGN_LEFT, WIFALIGN_TOP);
		fontProps.color = wiColor(25, 25, 25, 255);
		wiFont tooltipFont = wiFont(tooltip, fontProps);
		if (!scriptTip.empty())
		{
			tooltipFont.SetText(tooltip + "\n" + scriptTip);
		}
		static const float _border = 2;
		float fontWidth = (float)tooltipFont.textWidth() + _border * 2;
		float fontHeight = (float)tooltipFont.textHeight() + _border * 2;
		wiImage::Draw(wiTextureHelper::getInstance()->getColor(wiColor(255, 234, 165)), wiImageEffects(tooltipPos.x - _border, tooltipPos.y - _border, fontWidth, fontHeight), gui->GetGraphicsThread());
		tooltipFont.SetText(tooltip);
		tooltipFont.Draw(gui->GetGraphicsThread());
		if (!scriptTip.empty())
		{
			tooltipFont.SetText(scriptTip);
			tooltipFont.props.posY += (int)(fontHeight / 2);
			tooltipFont.props.color = wiColor(25, 25, 25, 110);
			tooltipFont.Draw(gui->GetGraphicsThread());
		}
	}
}
wiHashString wiWidget::GetName()
{
	return fastName;
}
void wiWidget::SetName(const std::string& value)
{
	if (value.length() <= 0)
	{
		static unsigned long widgetID = 0;
		stringstream ss("");
		ss << "widget_" << widgetID++;
		fastName = wiHashString(ss.str());
	}
	else
	{
		fastName = wiHashString(value);
	}

}
string wiWidget::GetText()
{
	return text;
}
void wiWidget::SetText(const std::string& value)
{
	text = value;
}
void wiWidget::SetTooltip(const std::string& value)
{
	tooltip = value;
}
void wiWidget::SetScriptTip(const std::string& value)
{
	scriptTip = value;
}
void wiWidget::SetPos(const XMFLOAT2& value)
{
	TransformComponent::dirty = true;
	TransformComponent::translation_local.x = value.x;
	TransformComponent::translation_local.y = value.y;
	TransformComponent::UpdateTransform();

	translation = translation_local;
}
void wiWidget::SetSize(const XMFLOAT2& value)
{
	TransformComponent::dirty = true;
	TransformComponent::scale_local.x = value.x;
	TransformComponent::scale_local.y = value.y;
	TransformComponent::UpdateTransform();

	scale = scale_local;
}
wiWidget::WIDGETSTATE wiWidget::GetState()
{
	return state;
}
void wiWidget::SetEnabled(bool val)
{
	enabled = val;
}
bool wiWidget::IsEnabled()
{
	return enabled && visible;
}
void wiWidget::SetVisible(bool val)
{
	visible = val;
}
bool wiWidget::IsVisible()
{
	return visible;
}
void wiWidget::Activate()
{
	state = ACTIVE;
}
void wiWidget::Deactivate()
{
	state = DEACTIVATING;
}
void wiWidget::SetColor(const wiColor& color, WIDGETSTATE state)
{
	if (state == WIDGETSTATE_COUNT)
	{
		for (int i = 0; i < WIDGETSTATE_COUNT; ++i)
		{
			colors[i] = color;
		}
	}
	else
	{
		colors[state] = color;
	}
}
wiColor wiWidget::GetColor()
{
	wiColor retVal = colors[GetState()];
	if (!IsEnabled()) {
		retVal = wiColor::lerp(wiColor::Transparent, retVal, 0.5f);
	}
	return retVal;
}
void wiWidget::SetScissorRect(const wiGraphicsTypes::Rect& rect)
{
	scissorRect = rect;
	if (scissorRect.bottom>0)
		scissorRect.bottom -= 1;
	if (scissorRect.left>0)
		scissorRect.left += 1;
	if (scissorRect.right>0)
		scissorRect.right -= 1;
	if (scissorRect.top>0)
		scissorRect.top += 1;
}
void wiWidget::LoadShaders()
{
	GraphicsPSODesc desc;
	desc.vs = wiRenderer::vertexShaders[VSTYPE_LINE];
	desc.ps = wiRenderer::pixelShaders[PSTYPE_LINE];
	desc.il = wiRenderer::vertexLayouts[VLTYPE_LINE];
	desc.dss = wiRenderer::depthStencils[DSSTYPE_XRAY];
	desc.bs = wiRenderer::blendStates[BSTYPE_OPAQUE];
	desc.rs = wiRenderer::rasterizers[RSTYPE_DOUBLESIDED];
	desc.numRTs = 1;
	desc.RTFormats[0] = wiRenderer::GetDevice()->GetBackBufferFormat();
	desc.pt = TRIANGLESTRIP;
	RECREATE(PSO_colorpicker);
	HRESULT hr = wiRenderer::GetDevice()->CreateGraphicsPSO(&desc, PSO_colorpicker);
	assert(SUCCEEDED(hr));
}


wiButton::wiButton(const std::string& name) :wiWidget()
{
	SetName(name);
	SetText(fastName.GetString());
	OnClick([](wiEventArgs args) {});
	OnDragStart([](wiEventArgs args) {});
	OnDrag([](wiEventArgs args) {});
	OnDragEnd([](wiEventArgs args) {});
	SetSize(XMFLOAT2(100, 30));
}
wiButton::~wiButton()
{

}
void wiButton::Update(wiGUI* gui, float dt)
{
	wiWidget::Update(gui, dt);

	if (!IsEnabled())
	{
		return;
	}

	if (gui->IsWidgetDisabled(this))
	{
		return;
	}

	hitBox.pos.x = translation.x;
	hitBox.pos.y = translation.y;
	hitBox.siz.x = scale.x;
	hitBox.siz.y = scale.y;

	Hitbox2D pointerHitbox = Hitbox2D(gui->GetPointerPos(), XMFLOAT2(1, 1));

	if (state == FOCUS)
	{
		state = IDLE;
	}
	if (state == DEACTIVATING)
	{
		wiEventArgs args;
		args.clickPos = pointerHitbox.pos;
		onDragEnd(args);

		if (pointerHitbox.intersects(hitBox))
		{
			// Click occurs when the button is released within the bounds
			onClick(args);
		}

		state = IDLE;
	}
	if (state == ACTIVE)
	{
		gui->DeactivateWidget(this);
	}

	bool clicked = false;
	// hover the button
	if (pointerHitbox.intersects(hitBox))
	{
		if (state == IDLE)
		{
			state = FOCUS;
		}
	}

	if (wiInputManager::GetInstance()->press(VK_LBUTTON, wiInputManager::KEYBOARD))
	{
		if (state == FOCUS)
		{
			// activate
			clicked = true;
		}
	}

	if (wiInputManager::GetInstance()->down(VK_LBUTTON, wiInputManager::KEYBOARD))
	{
		if (state == DEACTIVATING)
		{
			// Keep pressed until mouse is released
			gui->ActivateWidget(this);

			wiEventArgs args;
			args.clickPos = pointerHitbox.pos;
			XMFLOAT3 posDelta;
			posDelta.x = pointerHitbox.pos.x - prevPos.x;
			posDelta.y = pointerHitbox.pos.y - prevPos.y;
			posDelta.z = 0;
			args.deltaPos = XMFLOAT2(posDelta.x, posDelta.y);
			onDrag(args);
		}
	}

	if (clicked)
	{
		wiEventArgs args;
		args.clickPos = pointerHitbox.pos;
		dragStart = args.clickPos;
		args.startPos = dragStart;
		onDragStart(args);
		gui->ActivateWidget(this);
	}

	prevPos.x = pointerHitbox.pos.x;
	prevPos.y = pointerHitbox.pos.y;

}
void wiButton::Render(wiGUI* gui)
{
	assert(gui != nullptr && "Ivalid GUI!");

	if (!IsVisible())
	{
		return;
	}

	wiColor color = GetColor();

	gui->ResetScissor();

	wiImage::Draw(wiTextureHelper::getInstance()->getColor(color)
		, wiImageEffects(translation.x, translation.y, scale.x, scale.y), gui->GetGraphicsThread());



	scissorRect.bottom = (LONG)(translation.y + scale.y);
	scissorRect.left = (LONG)(translation.x);
	scissorRect.right = (LONG)(translation.x + scale.x);
	scissorRect.top = (LONG)(translation.y);
	wiRenderer::GetDevice()->BindScissorRects(1, &scissorRect, gui->GetGraphicsThread());
	wiFont(text, wiFontProps((int)(translation.x + scale.x*0.5f), (int)(translation.y + scale.y*0.5f), -1, WIFALIGN_CENTER, WIFALIGN_CENTER, 2, 1,
		textColor, textShadowColor)).Draw(gui->GetGraphicsThread());

}
void wiButton::OnClick(function<void(wiEventArgs args)> func)
{
	onClick = move(func);
}
void wiButton::OnDragStart(function<void(wiEventArgs args)> func)
{
	onDragStart = move(func);
}
void wiButton::OnDrag(function<void(wiEventArgs args)> func)
{
	onDrag = move(func);
}
void wiButton::OnDragEnd(function<void(wiEventArgs args)> func)
{
	onDragEnd = move(func);
}




wiLabel::wiLabel(const std::string& name) :wiWidget()
{
	SetName(name);
	SetText(fastName.GetString());
	SetSize(XMFLOAT2(100, 20));
}
wiLabel::~wiLabel()
{

}
void wiLabel::Update(wiGUI* gui, float dt)
{
	wiWidget::Update(gui, dt);

	if (!IsEnabled())
	{
		return;
	}

	if (gui->IsWidgetDisabled(this))
	{
		return;
	}
}
void wiLabel::Render(wiGUI* gui)
{
	assert(gui != nullptr && "Ivalid GUI!");

	if (!IsVisible())
	{
		return;
	}

	wiColor color = GetColor();

	gui->ResetScissor();

	wiImage::Draw(wiTextureHelper::getInstance()->getColor(color)
		, wiImageEffects(translation.x, translation.y, scale.x, scale.y), gui->GetGraphicsThread());


	scissorRect.bottom = (LONG)(translation.y + scale.y);
	scissorRect.left = (LONG)(translation.x);
	scissorRect.right = (LONG)(translation.x + scale.x);
	scissorRect.top = (LONG)(translation.y);
	wiRenderer::GetDevice()->BindScissorRects(1, &scissorRect, gui->GetGraphicsThread());
	wiFont(text, wiFontProps((int)translation.x + 2, (int)translation.y + 2, -1, WIFALIGN_LEFT, WIFALIGN_TOP, 2, 1,
		textColor, textShadowColor)).Draw(gui->GetGraphicsThread());

}




string wiTextInputField::value_new = "";
wiTextInputField::wiTextInputField(const std::string& name) :wiWidget()
{
	SetName(name);
	SetText(fastName.GetString());
	OnInputAccepted([](wiEventArgs args) {});
	SetSize(XMFLOAT2(100, 30));
}
wiTextInputField::~wiTextInputField()
{

}
void wiTextInputField::SetValue(const std::string& newValue)
{
	value = newValue;
}
void wiTextInputField::SetValue(int newValue)
{
	stringstream ss("");
	ss << newValue;
	value = ss.str();
}
void wiTextInputField::SetValue(float newValue)
{
	stringstream ss("");
	ss << newValue;
	value = ss.str();
}
const std::string& wiTextInputField::GetValue()
{
	return value;
}
void wiTextInputField::Update(wiGUI* gui, float dt)
{
	wiWidget::Update(gui, dt);

	if (!IsEnabled())
	{
		return;
	}

	if (gui->IsWidgetDisabled(this))
	{
		return;
	}

	hitBox.pos.x = translation.x;
	hitBox.pos.y = translation.y;
	hitBox.siz.x = scale.x;
	hitBox.siz.y = scale.y;

	Hitbox2D pointerHitbox = Hitbox2D(gui->GetPointerPos(), XMFLOAT2(1, 1));
	bool intersectsPointer = pointerHitbox.intersects(hitBox);

	if (state == FOCUS)
	{
		state = IDLE;
	}
	if (state == DEACTIVATING)
	{
		state = IDLE;
	}

	bool clicked = false;
	// hover the button
	if (intersectsPointer)
	{
		if (state == IDLE)
		{
			state = FOCUS;
		}
	}

	if (wiInputManager::GetInstance()->press(VK_LBUTTON, wiInputManager::KEYBOARD))
	{
		if (state == FOCUS)
		{
			// activate
			clicked = true;
		}
	}

	if (wiInputManager::GetInstance()->down(VK_LBUTTON, wiInputManager::KEYBOARD))
	{
		if (state == DEACTIVATING)
		{
			// Keep pressed until mouse is released
			gui->ActivateWidget(this);
		}
	}

	if (clicked)
	{
		gui->ActivateWidget(this);

		value_new = value;
	}

	if (state == ACTIVE)
	{
		if (wiInputManager::GetInstance()->press(VK_RETURN, wiInputManager::KEYBOARD))
		{
			// accept input...

			value = value_new;
			value_new.clear();

			wiEventArgs args;
			args.sValue = value;
			args.iValue = atoi(value.c_str());
			args.fValue = (float)atof(value.c_str());
			onInputAccepted(args);

			gui->DeactivateWidget(this);
		}
		else if ((wiInputManager::GetInstance()->press(VK_LBUTTON, wiInputManager::KEYBOARD) && !intersectsPointer) ||
			wiInputManager::GetInstance()->press(VK_ESCAPE, wiInputManager::KEYBOARD))
		{
			// cancel input 
			value_new.clear();
			gui->DeactivateWidget(this);
		}

	}

}
void wiTextInputField::Render(wiGUI* gui)
{
	assert(gui != nullptr && "Ivalid GUI!");

	if (!IsVisible())
	{
		return;
	}

	wiColor color = GetColor();

	gui->ResetScissor();

	wiImage::Draw(wiTextureHelper::getInstance()->getColor(color)
		, wiImageEffects(translation.x, translation.y, scale.x, scale.y), gui->GetGraphicsThread());



	scissorRect.bottom = (LONG)(translation.y + scale.y);
	scissorRect.left = (LONG)(translation.x);
	scissorRect.right = (LONG)(translation.x + scale.x);
	scissorRect.top = (LONG)(translation.y);
	wiRenderer::GetDevice()->BindScissorRects(1, &scissorRect, gui->GetGraphicsThread());

	string activeText = text;
	if (state == ACTIVE)
	{
		activeText = value_new;
	}
	else if (!value.empty())
	{
		activeText = value;
	}
	wiFont(activeText, wiFontProps((int)(translation.x + 2), (int)(translation.y + scale.y*0.5f), -1, WIFALIGN_LEFT, WIFALIGN_CENTER, 2, 1,
		textColor, textShadowColor)).Draw(gui->GetGraphicsThread());

}
void wiTextInputField::OnInputAccepted(function<void(wiEventArgs args)> func)
{
	onInputAccepted = move(func);
}
void wiTextInputField::AddInput(const char inputChar)
{
	value_new.push_back(inputChar);
}
void wiTextInputField::DeleteFromInput()
{
	if (!value_new.empty())
	{
		value_new.pop_back();
	}
}





wiSlider::wiSlider(float start, float end, float defaultValue, float step, const std::string& name) :wiWidget()
, start(start), end(end), value(defaultValue), step(max(step, 1))
{
	SetName(name);
	SetText(fastName.GetString());
	OnSlide([](wiEventArgs args) {});
	SetSize(XMFLOAT2(200, 40));

	valueInputField = new wiTextInputField(name + "_endInputField");
	valueInputField->SetSize(XMFLOAT2(scale.y * 2, scale.y));
	valueInputField->SetPos(XMFLOAT2(scale.x + 20, 0));
	valueInputField->SetValue(end);
	valueInputField->OnInputAccepted([&](wiEventArgs args) {
		this->value = args.fValue;
		this->start = min(this->start, args.fValue);
		this->end = max(this->end, args.fValue);
		onSlide(args);
	});
	valueInputField->container = this;
	valueInputField->AttachTo(this);
}
wiSlider::~wiSlider()
{
	SAFE_DELETE(valueInputField);
}
void wiSlider::SetValue(float value)
{
	this->value = value;
}
float wiSlider::GetValue()
{
	return value;
}
void wiSlider::SetRange(float start, float end)
{
	this->start = start;
	this->end = end;
	this->value = wiMath::Clamp(this->value, start, end);
}
void wiSlider::Update(wiGUI* gui, float dt)
{
	wiWidget::Update(gui, dt);

	for (int i = 0; i < WIDGETSTATE_COUNT; ++i)
	{
		valueInputField->SetColor(this->colors[i], (WIDGETSTATE)i);
	}
	valueInputField->SetTextColor(this->textColor);
	valueInputField->SetTextShadowColor(this->textShadowColor);
	valueInputField->SetEnabled(IsEnabled());
	valueInputField->Update(gui, dt);

	if (!IsEnabled())
	{
		return;
	}

	if (gui->IsWidgetDisabled(this))
	{
		return;
	}

	bool dragged = false;

	if (state == FOCUS)
	{
		state = IDLE;
	}
	if (state == DEACTIVATING)
	{
		state = IDLE;
	}
	if (state == ACTIVE)
	{
		if (wiInputManager::GetInstance()->down(VK_LBUTTON, wiInputManager::KEYBOARD))
		{
			if (state == ACTIVE)
			{
				// continue drag if already grabbed wheter it is intersecting or not
				dragged = true;
			}
		}
		else
		{
			gui->DeactivateWidget(this);
		}
	}

	float headWidth = scale.x*0.05f;

	hitBox.pos.x = translation.x - headWidth * 0.5f;
	hitBox.pos.y = translation.y;
	hitBox.siz.x = scale.x + headWidth;
	hitBox.siz.y = scale.y;

	Hitbox2D pointerHitbox = Hitbox2D(gui->GetPointerPos(), XMFLOAT2(1, 1));


	if (pointerHitbox.intersects(hitBox))
	{
		// hover the slider
		if (state == IDLE)
		{
			state = FOCUS;
		}
	}

	if (wiInputManager::GetInstance()->press(VK_LBUTTON, wiInputManager::KEYBOARD))
	{
		if (state == FOCUS)
		{
			// activate
			dragged = true;
		}
	}


	if (dragged)
	{
		wiEventArgs args;
		args.clickPos = pointerHitbox.pos;
		value = wiMath::InverseLerp(translation.x, translation.x + scale.x, args.clickPos.x);
		value = wiMath::Clamp(value, 0, 1);
		value *= step;
		value = floorf(value);
		value /= step;
		value = wiMath::Lerp(start, end, value);
		args.fValue = value;
		args.iValue = (int)value;
		onSlide(args);
		gui->ActivateWidget(this);
	}

	valueInputField->SetValue(value);
}
void wiSlider::Render(wiGUI* gui)
{
	assert(gui != nullptr && "Ivalid GUI!");

	if (!IsVisible())
	{
		return;
	}

	wiColor color = GetColor();

	float headWidth = scale.x*0.05f;

	gui->ResetScissor();

	// trail
	wiImage::Draw(wiTextureHelper::getInstance()->getColor(color)
		, wiImageEffects(translation.x - headWidth * 0.5f, translation.y + scale.y * 0.5f - scale.y*0.1f, scale.x + headWidth, scale.y * 0.2f), gui->GetGraphicsThread());
	// head
	float headPosX = wiMath::Lerp(translation.x, translation.x + scale.x, wiMath::Clamp(wiMath::InverseLerp(start, end, value), 0, 1));
	wiImage::Draw(wiTextureHelper::getInstance()->getColor(color)
		, wiImageEffects(headPosX - headWidth * 0.5f, translation.y, headWidth, scale.y), gui->GetGraphicsThread());

<<<<<<< HEAD
	if (container != nullptr)
=======
	if (parent != gui)
>>>>>>> c427c624
	{
		wiRenderer::GetDevice()->BindScissorRects(1, &scissorRect, gui->GetGraphicsThread());
	}
	// text
	wiFont(text, wiFontProps((int)(translation.x - headWidth * 0.5f), (int)(translation.y + scale.y*0.5f), -1, WIFALIGN_RIGHT, WIFALIGN_CENTER, 2, 1,
		textColor, textShadowColor)).Draw(gui->GetGraphicsThread());

	//// value
	//stringstream ss("");
	//ss << value;
	//wiFont(ss.str(), wiFontProps((int)(translation.x + scale.x + headWidth), (int)(translation.y + scale.y*0.5f), -1, WIFALIGN_LEFT, WIFALIGN_CENTER, 2, 1,
	//	textColor, textShadowColor )).Draw(gui->GetGraphicsThread(), parent != nullptr);



	valueInputField->Render(gui);
}
void wiSlider::OnSlide(function<void(wiEventArgs args)> func)
{
	onSlide = move(func);
}





wiCheckBox::wiCheckBox(const std::string& name) :wiWidget()
, checked(false)
{
	SetName(name);
	SetText(fastName.GetString());
	OnClick([](wiEventArgs args) {});
	SetSize(XMFLOAT2(20, 20));
}
wiCheckBox::~wiCheckBox()
{

}
void wiCheckBox::Update(wiGUI* gui, float dt)
{
	wiWidget::Update(gui, dt);

	if (!IsEnabled())
	{
		return;
	}

	if (gui->IsWidgetDisabled(this))
	{
		return;
	}

	if (state == FOCUS)
	{
		state = IDLE;
	}
	if (state == DEACTIVATING)
	{
		state = IDLE;
	}
	if (state == ACTIVE)
	{
		gui->DeactivateWidget(this);
	}

	hitBox.pos.x = translation.x;
	hitBox.pos.y = translation.y;
	hitBox.siz.x = scale.x;
	hitBox.siz.y = scale.y;

	Hitbox2D pointerHitbox = Hitbox2D(gui->GetPointerPos(), XMFLOAT2(1, 1));

	bool clicked = false;
	// hover the button
	if (pointerHitbox.intersects(hitBox))
	{
		if (state == IDLE)
		{
			state = FOCUS;
		}
	}

	if (wiInputManager::GetInstance()->press(VK_LBUTTON, wiInputManager::KEYBOARD))
	{
		if (state == FOCUS)
		{
			// activate
			clicked = true;
		}
	}

	if (wiInputManager::GetInstance()->down(VK_LBUTTON, wiInputManager::KEYBOARD))
	{
		if (state == DEACTIVATING)
		{
			// Keep pressed until mouse is released
			gui->ActivateWidget(this);
		}
	}

	if (clicked)
	{
		SetCheck(!GetCheck());
		wiEventArgs args;
		args.clickPos = pointerHitbox.pos;
		args.bValue = GetCheck();
		onClick(args);
		gui->ActivateWidget(this);
	}

}
void wiCheckBox::Render(wiGUI* gui)
{
	assert(gui != nullptr && "Ivalid GUI!");

	if (!IsVisible())
	{
		return;
	}

	wiColor color = GetColor();

	gui->ResetScissor();

	// control
	wiImage::Draw(wiTextureHelper::getInstance()->getColor(color)
		, wiImageEffects(translation.x, translation.y, scale.x, scale.y), gui->GetGraphicsThread());

	// check
	if (GetCheck())
	{
		wiImage::Draw(wiTextureHelper::getInstance()->getColor(wiColor::lerp(color, wiColor::White, 0.8f))
			, wiImageEffects(translation.x + scale.x*0.25f, translation.y + scale.y*0.25f, scale.x*0.5f, scale.y*0.5f)
			, gui->GetGraphicsThread());
	}

<<<<<<< HEAD
	if (container != nullptr)
=======
	if (parent != gui)
>>>>>>> c427c624
	{
		wiRenderer::GetDevice()->BindScissorRects(1, &scissorRect, gui->GetGraphicsThread());
	}
	wiFont(text, wiFontProps((int)(translation.x), (int)(translation.y + scale.y*0.5f), -1, WIFALIGN_RIGHT, WIFALIGN_CENTER, 2, 1,
		textColor, textShadowColor)).Draw(gui->GetGraphicsThread());

}
void wiCheckBox::OnClick(function<void(wiEventArgs args)> func)
{
	onClick = move(func);
}
void wiCheckBox::SetCheck(bool value)
{
	checked = value;
}
bool wiCheckBox::GetCheck()
{
	return checked;
}





wiComboBox::wiComboBox(const std::string& name) :wiWidget()
, selected(-1), combostate(COMBOSTATE_INACTIVE), hovered(-1)
{
	SetName(name);
	SetText(fastName.GetString());
	OnSelect([](wiEventArgs args) {});
	SetSize(XMFLOAT2(100, 20));
	SetMaxVisibleItemCount(8);
	firstItemVisible = 0;
}
wiComboBox::~wiComboBox()
{

}
const float wiComboBox::_GetItemOffset(int index) const
{
	index = max(firstItemVisible, index) - firstItemVisible;
	return scale.y * (index + 1) + 1;
}
void wiComboBox::Update(wiGUI* gui, float dt)
{
	wiWidget::Update(gui, dt);

	if (!IsEnabled())
	{
		return;
	}

	if (gui->IsWidgetDisabled(this))
	{
		return;
	}

	if (state == FOCUS)
	{
		state = IDLE;
	}
	if (state == DEACTIVATING)
	{
		state = IDLE;
	}
	if (state == ACTIVE && combostate == COMBOSTATE_SELECTING)
	{
		gui->DeactivateWidget(this);
	}

	hitBox.pos.x = translation.x;
	hitBox.pos.y = translation.y;
	hitBox.siz.x = scale.x + scale.y + 1; // + drop-down indicator arrow + little offset
	hitBox.siz.y = scale.y;

	Hitbox2D pointerHitbox = Hitbox2D(gui->GetPointerPos(), XMFLOAT2(1, 1));

	bool clicked = false;
	// hover the button
	if (pointerHitbox.intersects(hitBox))
	{
		if (state == IDLE)
		{
			state = FOCUS;
		}
	}

	if (wiInputManager::GetInstance()->press(VK_LBUTTON, wiInputManager::KEYBOARD))
	{
		// activate
		clicked = true;
	}

	if (wiInputManager::GetInstance()->down(VK_LBUTTON, wiInputManager::KEYBOARD))
	{
		if (state == DEACTIVATING)
		{
			// Keep pressed until mouse is released
			gui->ActivateWidget(this);
		}
	}


	if (clicked && state == FOCUS)
	{
		gui->ActivateWidget(this);
	}


	if (state == ACTIVE)
	{
		if (combostate == COMBOSTATE_INACTIVE)
		{
			combostate = COMBOSTATE_HOVER;
		}
		else if (combostate == COMBOSTATE_SELECTING)
		{
			gui->DeactivateWidget(this);
			combostate = COMBOSTATE_INACTIVE;
		}
		else
		{
			int scroll = (int)wiInputManager::GetInstance()->getpointer().z;
			firstItemVisible -= scroll;
			firstItemVisible = max(0, min((int)items.size() - maxVisibleItemCount, firstItemVisible));

			hovered = -1;
			for (size_t i = 0; i < items.size(); ++i)
			{
				if ((int)i<firstItemVisible || (int)i>firstItemVisible + maxVisibleItemCount)
				{
					continue;
				}

				Hitbox2D itembox;
				itembox.pos.x = translation.x;
				itembox.pos.y = translation.y + _GetItemOffset((int)i);
				itembox.siz.x = scale.x;
				itembox.siz.y = scale.y;
				if (pointerHitbox.intersects(itembox))
				{
					hovered = (int)i;
					break;
				}
			}

			if (clicked)
			{
				combostate = COMBOSTATE_SELECTING;
				if (hovered >= 0)
				{
					SetSelected(hovered);
					gui->DeactivateWidget(this);
					combostate = COMBOSTATE_INACTIVE;
				}
			}
		}
	}

}
void wiComboBox::Render(wiGUI* gui)
{
	assert(gui != nullptr && "Ivalid GUI!");

	if (!IsVisible())
	{
		return;
	}

	wiColor color = GetColor();
	if (combostate != COMBOSTATE_INACTIVE)
	{
		color = colors[FOCUS];
	}

	gui->ResetScissor();

	// control-base
	wiImage::Draw(wiTextureHelper::getInstance()->getColor(color)
		, wiImageEffects(translation.x, translation.y, scale.x, scale.y), gui->GetGraphicsThread());
	// control-arrow
	wiImage::Draw(wiTextureHelper::getInstance()->getColor(color)
		, wiImageEffects(translation.x + scale.x + 1, translation.y, scale.y, scale.y), gui->GetGraphicsThread());
	wiFont("V", wiFontProps((int)(translation.x + scale.x + scale.y*0.5f), (int)(translation.y + scale.y*0.5f), -1, WIFALIGN_CENTER, WIFALIGN_CENTER, 2, 1,
		textColor, textShadowColor)).Draw(gui->GetGraphicsThread());


<<<<<<< HEAD
	if (container != nullptr)
=======
	if (parent != gui)
>>>>>>> c427c624
	{
		wiRenderer::GetDevice()->BindScissorRects(1, &scissorRect, gui->GetGraphicsThread());
	}
	wiFont(text, wiFontProps((int)(translation.x), (int)(translation.y + scale.y*0.5f), -1, WIFALIGN_RIGHT, WIFALIGN_CENTER, 2, 1,
		textColor, textShadowColor)).Draw(gui->GetGraphicsThread());

	if (selected >= 0)
	{
		wiFont(items[selected], wiFontProps((int)(translation.x + scale.x*0.5f), (int)(translation.y + scale.y*0.5f), -1, WIFALIGN_CENTER, WIFALIGN_CENTER, 2, 1,
			textColor, textShadowColor)).Draw(gui->GetGraphicsThread());
	}

	// drop-down
	if (state == ACTIVE)
	{
		gui->ResetScissor();

		// control-list
		int i = 0;
		for (auto& x : items)
		{
			if (i<firstItemVisible || i>firstItemVisible + maxVisibleItemCount)
			{
				i++;
				continue;
			}

			wiColor col = colors[IDLE];
			if (hovered == i)
			{
				if (combostate == COMBOSTATE_HOVER)
				{
					col = colors[FOCUS];
				}
				else if (combostate == COMBOSTATE_SELECTING)
				{
					col = colors[ACTIVE];
				}
			}
			wiImage::Draw(wiTextureHelper::getInstance()->getColor(col)
				, wiImageEffects(translation.x, translation.y + _GetItemOffset(i), scale.x, scale.y), gui->GetGraphicsThread());
			wiFont(x, wiFontProps((int)(translation.x + scale.x*0.5f), (int)(translation.y + scale.y*0.5f + _GetItemOffset(i)), -1, WIFALIGN_CENTER, WIFALIGN_CENTER, 2, 1,
				textColor, textShadowColor)).Draw(gui->GetGraphicsThread());
			i++;
		}
	}
}
void wiComboBox::OnSelect(function<void(wiEventArgs args)> func)
{
	onSelect = move(func);
}
void wiComboBox::AddItem(const std::string& item)
{
	items.push_back(item);

	if (selected < 0)
	{
		selected = 0;
	}
}
void wiComboBox::RemoveItem(int index)
{
	std::vector<string> newItems(0);
	newItems.reserve(items.size());
	for (size_t i = 0; i < items.size(); ++i)
	{
		if (i != index)
		{
			newItems.push_back(items[i]);
		}
	}
	items = newItems;

	if (items.empty())
	{
		selected = -1;
	}
	else if (selected > index)
	{
		selected--;
	}
}
void wiComboBox::ClearItems()
{
	items.clear();

	selected = -1;
}
void wiComboBox::SetMaxVisibleItemCount(int value)
{
	maxVisibleItemCount = value;
}
void wiComboBox::SetSelected(int index)
{
	selected = index;

	wiEventArgs args;
	args.iValue = selected;
	args.sValue = GetItemText(selected);
	onSelect(args);
}
string wiComboBox::GetItemText(int index)
{
	if (index >= 0)
	{
		return items[index];
	}
	return "";
}
int wiComboBox::GetSelected()
{
	return selected;
}






static const float windowcontrolSize = 20.0f;
wiWindow::wiWindow(wiGUI* gui, const std::string& name) :wiWidget()
, gui(gui)
{
	assert(gui != nullptr && "Ivalid GUI!");

	SetName(name);
	SetText(fastName.GetString());
	SetSize(XMFLOAT2(640, 480));

	// Add controls

	SAFE_INIT(closeButton);
	SAFE_INIT(moveDragger);
	SAFE_INIT(resizeDragger_BottomRight);
	SAFE_INIT(resizeDragger_UpperLeft);



	// Add a grabber onto the title bar
	moveDragger = new wiButton(name + "_move_dragger");
	moveDragger->SetText("");
	moveDragger->SetSize(XMFLOAT2(scale.x - windowcontrolSize * 3, windowcontrolSize));
	moveDragger->SetPos(XMFLOAT2(windowcontrolSize, 0));
	moveDragger->OnDrag([this](wiEventArgs args) {
		this->Translate(XMFLOAT3(args.deltaPos.x, args.deltaPos.y, 0));
		this->UpdateTransform();
	});
	AddWidget(moveDragger);

	// Add close button to the top right corner
	closeButton = new wiButton(name + "_close_button");
	closeButton->SetText("x");
	closeButton->SetSize(XMFLOAT2(windowcontrolSize, windowcontrolSize));
	closeButton->SetPos(XMFLOAT2(translation.x + scale.x - windowcontrolSize, translation.y));
	closeButton->OnClick([this](wiEventArgs args) {
		this->SetVisible(false);
	});
	closeButton->SetTooltip("Close window");
	AddWidget(closeButton);

	// Add minimize button to the top right corner
	minimizeButton = new wiButton(name + "_minimize_button");
	minimizeButton->SetText("-");
	minimizeButton->SetSize(XMFLOAT2(windowcontrolSize, windowcontrolSize));
	minimizeButton->SetPos(XMFLOAT2(translation.x + scale.x - windowcontrolSize * 2, translation.y));
	minimizeButton->OnClick([this](wiEventArgs args) {
		this->SetMinimized(!this->IsMinimized());
	});
	minimizeButton->SetTooltip("Minimize window");
	AddWidget(minimizeButton);

	// Add a resizer control to the upperleft corner
	resizeDragger_UpperLeft = new wiButton(name + "_resize_dragger_upper_left");
	resizeDragger_UpperLeft->SetText("");
	resizeDragger_UpperLeft->SetSize(XMFLOAT2(windowcontrolSize, windowcontrolSize));
	resizeDragger_UpperLeft->SetPos(XMFLOAT2(0, 0));
	resizeDragger_UpperLeft->OnDrag([this](wiEventArgs args) {
		XMFLOAT2 scaleDiff;
		scaleDiff.x = (scale.x - args.deltaPos.x) / scale.x;
		scaleDiff.y = (scale.y - args.deltaPos.y) / scale.y;
		this->Translate(XMFLOAT3(args.deltaPos.x, args.deltaPos.y, 0));
		this->Scale(XMFLOAT3(scaleDiff.x, scaleDiff.y, 1));
		this->UpdateTransform();
	});
	AddWidget(resizeDragger_UpperLeft);

	// Add a resizer control to the bottom right corner
	resizeDragger_BottomRight = new wiButton(name + "_resize_dragger_bottom_right");
	resizeDragger_BottomRight->SetText("");
	resizeDragger_BottomRight->SetSize(XMFLOAT2(windowcontrolSize, windowcontrolSize));
	resizeDragger_BottomRight->SetPos(XMFLOAT2(translation.x + scale.x - windowcontrolSize, translation.y + scale.y - windowcontrolSize));
	resizeDragger_BottomRight->OnDrag([this](wiEventArgs args) {
		XMFLOAT2 scaleDiff;
		scaleDiff.x = (scale.x + args.deltaPos.x) / scale.x;
		scaleDiff.y = (scale.y + args.deltaPos.y) / scale.y;
		this->Scale(XMFLOAT3(scaleDiff.x, scaleDiff.y, 1));
		this->UpdateTransform();
	});
	AddWidget(resizeDragger_BottomRight);


	SetEnabled(true);
	SetVisible(true);
	SetMinimized(false);
}
wiWindow::~wiWindow()
{
	RemoveWidgets(true);
}
void wiWindow::AddWidget(wiWidget* widget)
{
	assert(gui != nullptr && "Ivalid GUI!");

	widget->SetEnabled(this->IsEnabled());
	widget->SetVisible(this->IsVisible());
	gui->AddWidget(widget);
	widget->AttachTo(this);
	widget->container = this;

	childrenWidgets.push_back(widget);
}
void wiWindow::RemoveWidget(wiWidget* widget)
{
	assert(gui != nullptr && "Ivalid GUI!");

	gui->RemoveWidget(widget);
	//widget->detach();

	childrenWidgets.remove(widget);
}
void wiWindow::RemoveWidgets(bool alsoDelete)
{
	assert(gui != nullptr && "Ivalid GUI!");

	for (auto& x : childrenWidgets)
	{
		//x->detach();
		gui->RemoveWidget(x);
		if (alsoDelete)
		{
			SAFE_DELETE(x);
		}
	}

	childrenWidgets.clear();
}
void wiWindow::Update(wiGUI* gui, float dt)
{
	wiWidget::Update(gui, dt);

	//// TODO: Override window controls for nicer alignment:
	//if (moveDragger != nullptr)
	//{
	//	moveDragger->scale.y = windowcontrolSize;
	//}
	//if (resizeDragger_UpperLeft != nullptr)
	//{
	//	resizeDragger_UpperLeft->scale.x = windowcontrolSize;
	//	resizeDragger_UpperLeft->scale.y = windowcontrolSize;
	//}
	//if (resizeDragger_BottomRight != nullptr)
	//{
	//	resizeDragger_BottomRight->scale.x = windowcontrolSize;
	//	resizeDragger_BottomRight->scale.y = windowcontrolSize;
	//}
	//if (closeButton != nullptr)
	//{
	//	closeButton->scale.x = windowcontrolSize;
	//	closeButton->scale.y = windowcontrolSize;
	//}
	//if (minimizeButton != nullptr)
	//{
	//	minimizeButton->scale.x = windowcontrolSize;
	//	minimizeButton->scale.y = windowcontrolSize;
	//}


	if (!IsEnabled())
	{
		return;
	}

	for (auto& x : childrenWidgets)
	{
		x->Update(gui, dt);
		x->SetScissorRect(scissorRect);
	}

	if (gui->IsWidgetDisabled(this))
	{
		return;
	}
}
void wiWindow::Render(wiGUI* gui)
{
	assert(gui != nullptr && "Ivalid GUI!");

	if (!IsVisible())
	{
		return;
	}

	wiColor color = GetColor();

	gui->ResetScissor();

	// body
	if (!IsMinimized())
	{
		wiImage::Draw(wiTextureHelper::getInstance()->getColor(color)
			, wiImageEffects(translation.x, translation.y, scale.x, scale.y), gui->GetGraphicsThread());
	}

	for (auto& x : childrenWidgets)
	{
		if (x != gui->GetActiveWidget())
		{
			// the gui will render the active on on top of everything!
			x->Render(gui);
		}
	}

	scissorRect.bottom = (LONG)(translation.y + scale.y);
	scissorRect.left = (LONG)(translation.x);
	scissorRect.right = (LONG)(translation.x + scale.x);
	scissorRect.top = (LONG)(translation.y);
	wiRenderer::GetDevice()->BindScissorRects(1, &scissorRect, gui->GetGraphicsThread());
	wiFont(text, wiFontProps((int)(translation.x + resizeDragger_UpperLeft->scale.x + 2), (int)(translation.y), -1, WIFALIGN_LEFT, WIFALIGN_TOP, 2, 1,
		textColor, textShadowColor)).Draw(gui->GetGraphicsThread());

}
void wiWindow::SetVisible(bool value)
{
	wiWidget::SetVisible(value);
	SetMinimized(!value);
	for (auto& x : childrenWidgets)
	{
		x->SetVisible(value);
	}
}
void wiWindow::SetEnabled(bool value)
{
	//wiWidget::SetEnabled(value);
	for (auto& x : childrenWidgets)
	{
		if (x == moveDragger)
			continue;
		if (x == minimizeButton)
			continue;
		if (x == closeButton)
			continue;
		if (x == resizeDragger_UpperLeft)
			continue;
		x->SetEnabled(value);
	}
}
void wiWindow::SetMinimized(bool value)
{
	minimized = value;

	if (resizeDragger_BottomRight != nullptr)
	{
		resizeDragger_BottomRight->SetVisible(!value);
	}
	for (auto& x : childrenWidgets)
	{
		if (x == moveDragger)
			continue;
		if (x == minimizeButton)
			continue;
		if (x == closeButton)
			continue;
		if (x == resizeDragger_UpperLeft)
			continue;
		x->SetVisible(!value);
	}
}
bool wiWindow::IsMinimized()
{
	return minimized;
}




wiColorPicker::wiColorPicker(wiGUI* gui, const std::string& name) :wiWindow(gui, name)
{
	SetSize(XMFLOAT2(300, 260));
	SetColor(wiColor::Ghost);
	RemoveWidget(resizeDragger_BottomRight);
	RemoveWidget(resizeDragger_UpperLeft);

	hue_picker = XMFLOAT2(0, 0);
	saturation_picker = XMFLOAT2(0, 0);
	saturation_picker_barycentric = XMFLOAT3(0, 1, 0);
	hue_color = XMFLOAT4(1, 0, 0, 1);
	final_color = XMFLOAT4(1, 1, 1, 1);
	angle = 0;
}
wiColorPicker::~wiColorPicker()
{
}
static const float __colorpicker_center = 120;
static const float __colorpicker_radius_triangle = 75;
static const float __colorpicker_radius = 80;
static const float __colorpicker_width = 16;
void wiColorPicker::Update(wiGUI* gui, float dt)
{
	wiWindow::Update(gui, dt);

	if (!IsEnabled())
	{
		return;
	}

	//if (!gui->IsWidgetDisabled(this))
	//{
	//	return;
	//}

	if (state == DEACTIVATING)
	{
		state = IDLE;
	}

	XMFLOAT2 center = XMFLOAT2(translation.x + __colorpicker_center, translation.y + __colorpicker_center);
	XMFLOAT2 pointer = gui->GetPointerPos();
	float distance = wiMath::Distance(center, pointer);
	bool hover_hue = (distance > __colorpicker_radius) && (distance < __colorpicker_radius + __colorpicker_width);

	float distTri = 0;
	XMFLOAT4 A, B, C;
	wiMath::ConstructTriangleEquilateral(__colorpicker_radius_triangle, A, B, C);
	XMVECTOR _A = XMLoadFloat4(&A);
	XMVECTOR _B = XMLoadFloat4(&B);
	XMVECTOR _C = XMLoadFloat4(&C);
	XMMATRIX _triTransform = XMMatrixRotationZ(-angle) * XMMatrixTranslation(center.x, center.y, 0);
	_A = XMVector4Transform(_A, _triTransform);
	_B = XMVector4Transform(_B, _triTransform);
	_C = XMVector4Transform(_C, _triTransform);
	XMVECTOR O = XMVectorSet(pointer.x, pointer.y, 0, 0);
	XMVECTOR D = XMVectorSet(0, 0, 1, 0);
	bool hover_saturation = TriangleTests::Intersects(O, D, _A, _B, _C, distTri);

	if (hover_hue && state == IDLE)
	{
		state = FOCUS;
		huefocus = true;
	}
	else if (hover_saturation && state == IDLE)
	{
		state = FOCUS;
		huefocus = false;
	}
	else if (state == IDLE)
	{
		huefocus = false;
	}

	bool dragged = false;

	if (wiInputManager::GetInstance()->press(VK_LBUTTON, wiInputManager::KEYBOARD))
	{
		if (state == FOCUS)
		{
			// activate
			dragged = true;
		}
	}

	if (wiInputManager::GetInstance()->down(VK_LBUTTON, wiInputManager::KEYBOARD))
	{
		if (state == ACTIVE)
		{
			// continue drag if already grabbed wheter it is intersecting or not
			dragged = true;
		}
	}

	dragged = dragged && !gui->IsWidgetDisabled(this);
	if (huefocus && dragged)
	{
		//hue pick
		angle = wiMath::GetAngle(XMFLOAT2(pointer.x - center.x, pointer.y - center.y), XMFLOAT2(__colorpicker_radius, 0));
		XMFLOAT3 color3 = wiMath::HueToRGB(angle / XM_2PI);
		hue_color = XMFLOAT4(color3.x, color3.y, color3.z, 1);
		gui->ActivateWidget(this);
	}
	else if (!huefocus && dragged)
	{
		// saturation pick
		wiMath::GetBarycentric(O, _A, _B, _C, saturation_picker_barycentric.x, saturation_picker_barycentric.y, saturation_picker_barycentric.z, true);
		gui->ActivateWidget(this);
	}
	else if (state != IDLE)
	{
		gui->DeactivateWidget(this);
	}

	float r = __colorpicker_radius + __colorpicker_width * 0.5f;
	hue_picker = XMFLOAT2(center.x + r * cos(angle), center.y + r * -sin(angle));
	XMStoreFloat2(&saturation_picker, _A*saturation_picker_barycentric.x + _B * saturation_picker_barycentric.y + _C * saturation_picker_barycentric.z);
	XMStoreFloat4(&final_color, XMLoadFloat4(&hue_color)*saturation_picker_barycentric.x + XMVectorSet(1, 1, 1, 1)*saturation_picker_barycentric.y + XMVectorSet(0, 0, 0, 1)*saturation_picker_barycentric.z);

	if (dragged)
	{
		wiEventArgs args;
		args.clickPos = pointer;
		args.fValue = angle;
		args.color = final_color;
		onColorChanged(args);
	}
}
void wiColorPicker::Render(wiGUI* gui)
{
	wiWindow::Render(gui);


	if (!IsVisible() || IsMinimized())
	{
		return;
	}
	GRAPHICSTHREAD threadID = gui->GetGraphicsThread();

	struct Vertex
	{
		XMFLOAT4 pos;
		XMFLOAT4 col;
	};
	static wiGraphicsTypes::GPUBuffer vb_saturation;
	static wiGraphicsTypes::GPUBuffer vb_hue;
	static wiGraphicsTypes::GPUBuffer vb_picker;
	static wiGraphicsTypes::GPUBuffer vb_preview;

	static std::vector<Vertex> vertices_saturation(0);

	static bool buffersComplete = false;
	if (!buffersComplete)
	{
		buffersComplete = true;

		HRESULT hr = S_OK;
		// saturation
		{
			vertices_saturation.push_back({ XMFLOAT4(0,0,0,0),XMFLOAT4(1,0,0,1) });	// hue
			vertices_saturation.push_back({ XMFLOAT4(0,0,0,0),XMFLOAT4(1,1,1,1) });	// white
			vertices_saturation.push_back({ XMFLOAT4(0,0,0,0),XMFLOAT4(0,0,0,1) });	// black
			wiMath::ConstructTriangleEquilateral(__colorpicker_radius_triangle, vertices_saturation[0].pos, vertices_saturation[1].pos, vertices_saturation[2].pos);

			GPUBufferDesc desc;
			desc.BindFlags = BIND_VERTEX_BUFFER;
			desc.ByteWidth = (UINT)(vertices_saturation.size() * sizeof(Vertex));
			desc.CPUAccessFlags = CPU_ACCESS_WRITE;
			desc.MiscFlags = 0;
			desc.StructureByteStride = 0;
			desc.Usage = USAGE_DYNAMIC;
			SubresourceData data;
			data.pSysMem = vertices_saturation.data();
			hr = wiRenderer::GetDevice()->CreateBuffer(&desc, &data, &vb_saturation);
		}
		// hue
		{
			std::vector<Vertex> vertices(0);
			for (float i = 0; i <= 100; i += 1.0f)
			{
				float p = i / 100;
				float t = p * XM_2PI;
				float x = cos(t);
				float y = -sin(t);
				XMFLOAT3 rgb = wiMath::HueToRGB(p);
				vertices.push_back({ XMFLOAT4(__colorpicker_radius * x, __colorpicker_radius * y, 0, 1), XMFLOAT4(rgb.x,rgb.y,rgb.z,1) });
				vertices.push_back({ XMFLOAT4((__colorpicker_radius + __colorpicker_width) * x, (__colorpicker_radius + __colorpicker_width) * y, 0, 1), XMFLOAT4(rgb.x,rgb.y,rgb.z,1) });
			}

			GPUBufferDesc desc;
			desc.BindFlags = BIND_VERTEX_BUFFER;
			desc.ByteWidth = (UINT)(vertices.size() * sizeof(Vertex));
			desc.CPUAccessFlags = CPU_ACCESS_WRITE;
			desc.MiscFlags = 0;
			desc.StructureByteStride = 0;
			desc.Usage = USAGE_DYNAMIC;
			SubresourceData data;
			data.pSysMem = vertices.data();
			hr = wiRenderer::GetDevice()->CreateBuffer(&desc, &data, &vb_hue);
		}
		// picker
		{
			float _radius = 3;
			float _width = 3;
			std::vector<Vertex> vertices(0);
			for (float i = 0; i <= 100; i += 1.0f)
			{
				float p = i / 100;
				float t = p * XM_2PI;
				float x = cos(t);
				float y = -sin(t);
				vertices.push_back({ XMFLOAT4(_radius * x, _radius * y, 0, 1), XMFLOAT4(1,1,1,1) });
				vertices.push_back({ XMFLOAT4((_radius + _width) * x, (_radius + _width) * y, 0, 1), XMFLOAT4(1,1,1,1) });
			}

			GPUBufferDesc desc;
			desc.BindFlags = BIND_VERTEX_BUFFER;
			desc.ByteWidth = (UINT)(vertices.size() * sizeof(Vertex));
			desc.CPUAccessFlags = 0;
			desc.MiscFlags = 0;
			desc.StructureByteStride = 0;
			desc.Usage = USAGE_IMMUTABLE;
			SubresourceData data;
			data.pSysMem = vertices.data();
			hr = wiRenderer::GetDevice()->CreateBuffer(&desc, &data, &vb_picker);
		}
		// preview
		{
			float _width = 20;

			std::vector<Vertex> vertices(0);
			vertices.push_back({ XMFLOAT4(-_width, -_width, 0, 1),XMFLOAT4(1,1,1,1) });
			vertices.push_back({ XMFLOAT4(-_width, _width, 0, 1),XMFLOAT4(1,1,1,1) });
			vertices.push_back({ XMFLOAT4(_width, _width, 0, 1),XMFLOAT4(1,1,1,1) });
			vertices.push_back({ XMFLOAT4(-_width, -_width, 0, 1),XMFLOAT4(1,1,1,1) });
			vertices.push_back({ XMFLOAT4(_width, _width, 0, 1),XMFLOAT4(1,1,1,1) });
			vertices.push_back({ XMFLOAT4(_width, -_width, 0, 1),XMFLOAT4(1,1,1,1) });

			GPUBufferDesc desc;
			desc.BindFlags = BIND_VERTEX_BUFFER;
			desc.ByteWidth = (UINT)(vertices.size() * sizeof(Vertex));
			desc.CPUAccessFlags = 0;
			desc.MiscFlags = 0;
			desc.StructureByteStride = 0;
			desc.Usage = USAGE_IMMUTABLE;
			SubresourceData data;
			data.pSysMem = vertices.data();
			hr = wiRenderer::GetDevice()->CreateBuffer(&desc, &data, &vb_preview);
		}


	}

	XMMATRIX __cam = wiRenderer::GetDevice()->GetScreenProjection();

	wiRenderer::GetDevice()->BindConstantBuffer(VS, wiRenderer::constantBuffers[CBTYPE_MISC], CBSLOT_RENDERER_MISC, threadID);
	wiRenderer::GetDevice()->BindGraphicsPSO(PSO_colorpicker, threadID);

	wiRenderer::MiscCB cb;

	// render saturation triangle
	{
		if (vb_saturation.IsValid() && !vertices_saturation.empty())
		{
			vertices_saturation[0].col = hue_color;
			wiRenderer::GetDevice()->UpdateBuffer(&vb_saturation, vertices_saturation.data(), threadID, vb_saturation.GetDesc().ByteWidth);
		}

		cb.mTransform = XMMatrixTranspose(
			XMMatrixRotationZ(-angle) *
			XMMatrixTranslation(translation.x + __colorpicker_center, translation.y + __colorpicker_center, 0) *
			__cam
		);
		cb.mColor = XMFLOAT4(1, 1, 1, 1);
		wiRenderer::GetDevice()->UpdateBuffer(wiRenderer::constantBuffers[CBTYPE_MISC], &cb, threadID);
		GPUBuffer* vbs[] = {
			&vb_saturation,
		};
		const UINT strides[] = {
			sizeof(Vertex),
		};
		wiRenderer::GetDevice()->BindVertexBuffers(vbs, 0, ARRAYSIZE(vbs), strides, nullptr, threadID);
		wiRenderer::GetDevice()->Draw(vb_saturation.GetDesc().ByteWidth / sizeof(Vertex), 0, threadID);
	}

	// render hue circle
	{
		cb.mTransform = XMMatrixTranspose(
			XMMatrixTranslation(translation.x + __colorpicker_center, translation.y + __colorpicker_center, 0) *
			__cam
		);
		cb.mColor = XMFLOAT4(1, 1, 1, 1);
		wiRenderer::GetDevice()->UpdateBuffer(wiRenderer::constantBuffers[CBTYPE_MISC], &cb, threadID);
		GPUBuffer* vbs[] = {
			&vb_hue,
		};
		const UINT strides[] = {
			sizeof(Vertex),
		};
		wiRenderer::GetDevice()->BindVertexBuffers(vbs, 0, ARRAYSIZE(vbs), strides, nullptr, threadID);
		wiRenderer::GetDevice()->Draw(vb_hue.GetDesc().ByteWidth / sizeof(Vertex), 0, threadID);
	}

	// render hue picker
	{
		cb.mTransform = XMMatrixTranspose(
			XMMatrixTranslation(hue_picker.x, hue_picker.y, 0) *
			__cam
		);
		cb.mColor = XMFLOAT4(1 - hue_color.x, 1 - hue_color.y, 1 - hue_color.z, 1);
		wiRenderer::GetDevice()->UpdateBuffer(wiRenderer::constantBuffers[CBTYPE_MISC], &cb, threadID);
		GPUBuffer* vbs[] = {
			&vb_picker,
		};
		const UINT strides[] = {
			sizeof(Vertex),
		};
		wiRenderer::GetDevice()->BindVertexBuffers(vbs, 0, ARRAYSIZE(vbs), strides, nullptr, threadID);
		wiRenderer::GetDevice()->Draw(vb_picker.GetDesc().ByteWidth / sizeof(Vertex), 0, threadID);
	}

	// render saturation picker
	{
		cb.mTransform = XMMatrixTranspose(
			XMMatrixTranslation(saturation_picker.x, saturation_picker.y, 0) *
			__cam
		);
		cb.mColor = XMFLOAT4(1 - final_color.x, 1 - final_color.y, 1 - final_color.z, 1);
		wiRenderer::GetDevice()->UpdateBuffer(wiRenderer::constantBuffers[CBTYPE_MISC], &cb, threadID);
		GPUBuffer* vbs[] = {
			&vb_picker,
		};
		const UINT strides[] = {
			sizeof(Vertex),
		};
		wiRenderer::GetDevice()->BindVertexBuffers(vbs, 0, ARRAYSIZE(vbs), strides, nullptr, threadID);
		wiRenderer::GetDevice()->Draw(vb_picker.GetDesc().ByteWidth / sizeof(Vertex), 0, threadID);
	}

	// render preview
	{
		cb.mTransform = XMMatrixTranspose(
			XMMatrixTranslation(translation.x + 260, translation.y + 40, 0) *
			__cam
		);
		cb.mColor = GetPickColor();
		wiRenderer::GetDevice()->UpdateBuffer(wiRenderer::constantBuffers[CBTYPE_MISC], &cb, threadID);
		GPUBuffer* vbs[] = {
			&vb_preview,
		};
		const UINT strides[] = {
			sizeof(Vertex),
		};
		wiRenderer::GetDevice()->BindVertexBuffers(vbs, 0, ARRAYSIZE(vbs), strides, nullptr, threadID);
		wiRenderer::GetDevice()->Draw(vb_preview.GetDesc().ByteWidth / sizeof(Vertex), 0, threadID);
	}

	// RGB values:
	stringstream _rgb("");
	_rgb << "R: " << (int)(final_color.x * 255) << endl;
	_rgb << "G: " << (int)(final_color.y * 255) << endl;
	_rgb << "B: " << (int)(final_color.z * 255) << endl;
	wiFont(_rgb.str(), wiFontProps((int)(translation.x + 200), (int)(translation.y + 200), -1, WIFALIGN_LEFT, WIFALIGN_TOP, 2, 1,
		textColor, textShadowColor)).Draw(threadID);

}
XMFLOAT4 wiColorPicker::GetPickColor()
{
	return final_color;
}
void wiColorPicker::SetPickColor(const XMFLOAT4& value)
{
	// TODO
}
void wiColorPicker::OnColorChanged(function<void(wiEventArgs args)> func)
{
	onColorChanged = move(func);
}<|MERGE_RESOLUTION|>--- conflicted
+++ resolved
@@ -32,7 +32,7 @@
 	scissorRect.left = 0;
 	scissorRect.right = 0;
 	scissorRect.top = 0;
-	container = nullptr;
+	parent = nullptr;
 	tooltipTimer = 0;
 	textColor = wiColor(255, 255, 255, 255);
 	textShadowColor = wiColor(0, 0, 0, 255);
@@ -57,9 +57,9 @@
 
 	UpdateTransform();
 
-	if (container != nullptr)
-	{
-		this->UpdateParentedTransform(*container, world_parent_bind);
+	if (parent != nullptr)
+	{
+		this->UpdateParentedTransform(*parent, world_parent_bind);
 	}
 
 	XMVECTOR S, R, T;
@@ -67,12 +67,17 @@
 	XMStoreFloat3(&translation, T);
 	XMStoreFloat3(&scale, S);
 }
-void wiWidget::AttachTo(wiWidget* parent)
-{
-	container = parent;
-
-	parent->UpdateTransform();
+void wiWidget::AttachTo(TransformComponent* parent)
+{
+	this->parent = parent;
+
+	this->parent->UpdateTransform();
 	XMStoreFloat4x4(&world_parent_bind, XMMatrixInverse(nullptr, XMLoadFloat4x4(&parent->world)));
+}
+void wiWidget::Detach()
+{
+	this->parent = nullptr;
+	ApplyTransform();
 }
 void wiWidget::RenderTooltip(wiGUI* gui)
 {
@@ -657,7 +662,7 @@
 		this->end = max(this->end, args.fValue);
 		onSlide(args);
 	});
-	valueInputField->container = this;
+	valueInputField->parent = this;
 	valueInputField->AttachTo(this);
 }
 wiSlider::~wiSlider()
@@ -797,11 +802,7 @@
 	wiImage::Draw(wiTextureHelper::getInstance()->getColor(color)
 		, wiImageEffects(headPosX - headWidth * 0.5f, translation.y, headWidth, scale.y), gui->GetGraphicsThread());
 
-<<<<<<< HEAD
-	if (container != nullptr)
-=======
 	if (parent != gui)
->>>>>>> c427c624
 	{
 		wiRenderer::GetDevice()->BindScissorRects(1, &scissorRect, gui->GetGraphicsThread());
 	}
@@ -938,11 +939,7 @@
 			, gui->GetGraphicsThread());
 	}
 
-<<<<<<< HEAD
-	if (container != nullptr)
-=======
 	if (parent != gui)
->>>>>>> c427c624
 	{
 		wiRenderer::GetDevice()->BindScissorRects(1, &scissorRect, gui->GetGraphicsThread());
 	}
@@ -1130,11 +1127,7 @@
 		textColor, textShadowColor)).Draw(gui->GetGraphicsThread());
 
 
-<<<<<<< HEAD
-	if (container != nullptr)
-=======
 	if (parent != gui)
->>>>>>> c427c624
 	{
 		wiRenderer::GetDevice()->BindScissorRects(1, &scissorRect, gui->GetGraphicsThread());
 	}
@@ -1352,7 +1345,6 @@
 	widget->SetVisible(this->IsVisible());
 	gui->AddWidget(widget);
 	widget->AttachTo(this);
-	widget->container = this;
 
 	childrenWidgets.push_back(widget);
 }
