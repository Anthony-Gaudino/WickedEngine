#include "wiRenderer.h"
#include "wiFrameRate.h"
#include "wiHairParticle.h"
#include "wiEmittedParticle.h"
#include "wiResourceManager.h"
#include "wiSprite.h"
#include "wiLoader.h"
#include "wiFrustum.h"
#include "wiRenderTarget.h"
#include "wiDepthTarget.h"
#include "wiHelper.h"
#include "wiMath.h"
#include "wiLensFlare.h"
#include "wiTextureHelper.h"
#include "wiPHYSICS.h"
#include "wiLines.h"
#include "wiCube.h"
#include "wiWaterPlane.h"
#include "wiEnums.h"
#include "wiRandom.h"
#include "wiFont.h"
#include "wiGraphicsDevice_DX11.h"
#include "wiGraphicsDevice_DX12.h"
#include "wiTranslator.h"
#include "wiRectPacker.h"
#include "wiBackLog.h"
#include "wiProfiler.h"
#include <wiOcean.h>

#include <algorithm>

#include <DirectXCollision.h>

using namespace std;
using namespace wiGraphicsTypes;

#pragma region STATICS
GraphicsDevice* wiRenderer::graphicsDevice = nullptr;
Sampler				*wiRenderer::samplers[SSLOT_COUNT];
VertexShader		*wiRenderer::vertexShaders[VSTYPE_LAST];
PixelShader			*wiRenderer::pixelShaders[PSTYPE_LAST];
GeometryShader		*wiRenderer::geometryShaders[GSTYPE_LAST];
HullShader			*wiRenderer::hullShaders[HSTYPE_LAST];
DomainShader		*wiRenderer::domainShaders[DSTYPE_LAST];
ComputeShader		*wiRenderer::computeShaders[CSTYPE_LAST];
VertexLayout		*wiRenderer::vertexLayouts[VLTYPE_LAST];
RasterizerState		*wiRenderer::rasterizers[RSTYPE_LAST];
DepthStencilState	*wiRenderer::depthStencils[DSSTYPE_LAST];
BlendState			*wiRenderer::blendStates[BSTYPE_LAST];
GPUBuffer			*wiRenderer::constantBuffers[CBTYPE_LAST];
GPUBuffer			*wiRenderer::resourceBuffers[RBTYPE_LAST];
Texture				*wiRenderer::textures[TEXTYPE_LAST];
Sampler				*wiRenderer::customsamplers[SSTYPE_LAST];

GPURingBuffer		*wiRenderer::dynamicVertexBufferPool;

float wiRenderer::GAMMA = 2.2f;
int wiRenderer::SHADOWRES_2D = 1024, wiRenderer::SHADOWRES_CUBE = 256, wiRenderer::SHADOWCOUNT_2D = 5 + 3 + 3, wiRenderer::SHADOWCOUNT_CUBE = 5, wiRenderer::SOFTSHADOWQUALITY_2D = 2;
bool wiRenderer::HAIRPARTICLEENABLED=true,wiRenderer::EMITTERSENABLED=true;
bool wiRenderer::wireRender = false, wiRenderer::debugSpheres = false, wiRenderer::debugBoneLines = false, wiRenderer::debugPartitionTree = false, wiRenderer::debugEmitters = false, wiRenderer::freezeCullingCamera = false
, wiRenderer::debugEnvProbes = false, wiRenderer::debugForceFields = false, wiRenderer::gridHelper = false, wiRenderer::voxelHelper = false, wiRenderer::requestReflectionRendering = false, wiRenderer::advancedLightCulling = true
, wiRenderer::advancedRefractions = false;
float wiRenderer::SPECULARAA = 0.0f;
float wiRenderer::renderTime = 0, wiRenderer::renderTime_Prev = 0, wiRenderer::deltaTime = 0;
XMFLOAT2 wiRenderer::temporalAAJitter = XMFLOAT2(0, 0), wiRenderer::temporalAAJitterPrev = XMFLOAT2(0, 0);
float wiRenderer::RESOLUTIONSCALE = 1.0f;
GPUQuery wiRenderer::occlusionQueries[];
UINT wiRenderer::entityArrayOffset_ForceFields = 0, wiRenderer::entityArrayCount_ForceFields = 0;

Texture2D* wiRenderer::enviroMap,*wiRenderer::colorGrading;
float wiRenderer::GameSpeed=1,wiRenderer::overrideGameSpeed=1;
bool wiRenderer::debugLightCulling = false;
bool wiRenderer::occlusionCulling = false;
bool wiRenderer::temporalAA = false, wiRenderer::temporalAADEBUG = false;
EnvironmentProbe* wiRenderer::globalEnvProbes[] = { nullptr,nullptr };
wiRenderer::VoxelizedSceneData wiRenderer::voxelSceneData = VoxelizedSceneData();
int wiRenderer::visibleCount;
wiRenderTarget wiRenderer::normalMapRT, wiRenderer::imagesRT, wiRenderer::imagesRTAdd;
Camera *wiRenderer::cam = nullptr, *wiRenderer::refCam = nullptr, *wiRenderer::prevFrameCam = nullptr;
PHYSICS* wiRenderer::physicsEngine = nullptr;
wiOcean* wiRenderer::ocean = nullptr;

string wiRenderer::SHADERPATH = "shaders/";
#pragma endregion

#pragma region STATIC TEMP

int wiRenderer::vertexCount;
deque<wiSprite*> wiRenderer::images;
deque<wiSprite*> wiRenderer::waterRipples;

wiSPTree* wiRenderer::spTree = nullptr;
wiSPTree* wiRenderer::spTree_lights = nullptr;

Scene* wiRenderer::scene = nullptr;

unordered_set<Object*>			  wiRenderer::objectsWithTrails;
unordered_set<wiEmittedParticle*> wiRenderer::emitterSystems;

std::vector<Lines*>	wiRenderer::boneLines;
std::vector<Lines*>	wiRenderer::linesTemp;
std::vector<Cube>	wiRenderer::cubes;

std::vector<wiTranslator*> wiRenderer::renderableTranslators;
std::vector<pair<XMFLOAT4X4, XMFLOAT4>> wiRenderer::renderableBoxes;

std::unordered_map<Camera*, wiRenderer::FrameCulling> wiRenderer::frameCullings;

wiWaterPlane wiRenderer::waterPlane;

#pragma endregion


wiRenderer::wiRenderer()
{
}

void wiRenderer::InitDevice(wiWindowRegistration::window_type window, bool fullscreen)
{
	SAFE_DELETE(graphicsDevice);
	graphicsDevice = new GraphicsDevice_DX11(window, fullscreen);
}

void wiRenderer::Present(function<void()> drawToScreen1,function<void()> drawToScreen2,function<void()> drawToScreen3)
{
	GetDevice()->PresentBegin();
	
	if(drawToScreen1!=nullptr)
		drawToScreen1();
	if(drawToScreen2!=nullptr)
		drawToScreen2();
	if(drawToScreen3!=nullptr)
		drawToScreen3();

	GetDevice()->PresentEnd();

	OcclusionCulling_Read();

	*prevFrameCam = *cam;

	wiFrameRate::Frame();

}


void wiRenderer::CleanUp()
{
	for (HitSphere* x : spheres)
		delete x;
	spheres.clear();
}

void wiRenderer::SetUpStaticComponents()
{
	for (int i = 0; i < VSTYPE_LAST; ++i)
	{
		SAFE_INIT(vertexShaders[i]);
	}
	for (int i = 0; i < PSTYPE_LAST; ++i)
	{
		SAFE_INIT(pixelShaders[i]);
	}
	for (int i = 0; i < GSTYPE_LAST; ++i)
	{
		SAFE_INIT(geometryShaders[i]);
	}
	for (int i = 0; i < HSTYPE_LAST; ++i)
	{
		SAFE_INIT(hullShaders[i]);
	}
	for (int i = 0; i < DSTYPE_LAST; ++i)
	{
		SAFE_INIT(domainShaders[i]);
	}
	for (int i = 0; i < CSTYPE_LAST; ++i)
	{
		SAFE_INIT(computeShaders[i]);
	}
	for (int i = 0; i < VLTYPE_LAST; ++i)
	{
		SAFE_INIT(vertexLayouts[i]);
	}
	for (int i = 0; i < RSTYPE_LAST; ++i)
	{
		SAFE_INIT(rasterizers[i]);
	}
	for (int i = 0; i < DSSTYPE_LAST; ++i)
	{
		SAFE_INIT(depthStencils[i]);
	}
	for (int i = 0; i < CBTYPE_LAST; ++i)
	{
		SAFE_INIT(constantBuffers[i]);
	}
	for (int i = 0; i < RBTYPE_LAST; ++i)
	{
		SAFE_INIT(resourceBuffers[i]);
	}
	for (int i = 0; i < TEXTYPE_LAST; ++i)
	{
		SAFE_INIT(textures[i]);
	}
	for (int i = 0; i < SSLOT_COUNT_PERSISTENT; ++i)
	{
		SAFE_INIT(samplers[i]);
	}
	for (int i = 0; i < SSTYPE_LAST; ++i)
	{
		SAFE_INIT(customsamplers[i]);
	}

	cam = new Camera();
	cam->SetUp((float)GetInternalResolution().x, (float)GetInternalResolution().y, 0.1f, 800);
	refCam = new Camera();
	refCam->SetUp((float)GetInternalResolution().x, (float)GetInternalResolution().y, 0.1f, 800);
	prevFrameCam = new Camera;
	

	wireRender=false;
	debugSpheres=false;

	SetUpStates();
	LoadBuffers();
	LoadShaders();
	
	wiHairParticle::SetUpStatic();
	wiEmittedParticle::SetUpStatic();

	GameSpeed=1;

	resetVertexCount();
	resetVisibleObjectCount();

	GetScene().wind=Wind();

	Cube::LoadStatic();
	HitSphere::SetUpStatic();

	spTree_lights=nullptr;


	waterRipples.resize(0);

	
	normalMapRT.Initialize(
		GetInternalResolution().x
		, GetInternalResolution().y
		,false,FORMAT_R8G8B8A8_SNORM
		);
	imagesRTAdd.Initialize(
		GetInternalResolution().x
		, GetInternalResolution().y
		,false
		);
	imagesRT.Initialize(
		GetInternalResolution().x
		, GetInternalResolution().y
		,false
		);

	SetShadowProps2D(SHADOWRES_2D, SHADOWCOUNT_2D, SOFTSHADOWQUALITY_2D);
	SetShadowPropsCube(SHADOWRES_CUBE, SHADOWCOUNT_CUBE);

	Material::CreateImpostorMaterialCB();
}
void wiRenderer::CleanUpStatic()
{


	wiHairParticle::CleanUpStatic();
	wiEmittedParticle::CleanUpStatic();
	Cube::CleanUpStatic();
	HitSphere::CleanUpStatic();


	for (int i = 0; i < VSTYPE_LAST; ++i)
	{
		SAFE_DELETE(vertexShaders[i]);
	}
	for (int i = 0; i < PSTYPE_LAST; ++i)
	{
		SAFE_DELETE(pixelShaders[i]);
	}
	for (int i = 0; i < GSTYPE_LAST; ++i)
	{
		SAFE_DELETE(geometryShaders[i]);
	}
	for (int i = 0; i < HSTYPE_LAST; ++i)
	{
		SAFE_DELETE(hullShaders[i]);
	}
	for (int i = 0; i < DSTYPE_LAST; ++i)
	{
		SAFE_DELETE(domainShaders[i]);
	}
	for (int i = 0; i < CSTYPE_LAST; ++i)
	{
		SAFE_DELETE(computeShaders[i]);
	}
	for (int i = 0; i < VLTYPE_LAST; ++i)
	{
		SAFE_DELETE(vertexLayouts[i]);
	}
	for (int i = 0; i < RSTYPE_LAST; ++i)
	{
		SAFE_DELETE(rasterizers[i]);
	}
	for (int i = 0; i < DSSTYPE_LAST; ++i)
	{
		SAFE_DELETE(depthStencils[i]);
	}
	for (int i = 0; i < BSTYPE_LAST; ++i)
	{
		SAFE_DELETE(blendStates[i]);
	}
	for (int i = 0; i < CBTYPE_LAST; ++i)
	{
		SAFE_DELETE(constantBuffers[i]);
	}
	for (int i = 0; i < RBTYPE_LAST; ++i)
	{
		SAFE_DELETE(resourceBuffers[i]);
	}
	for (int i = 0; i < TEXTYPE_LAST; ++i)
	{
		SAFE_DELETE(textures[i]);
	}
	for (int i = 0; i < SSLOT_COUNT_PERSISTENT; ++i)
	{
		SAFE_DELETE(samplers[i]);
	}
	for (int i = 0; i < SSTYPE_LAST; ++i)
	{
		SAFE_DELETE(customsamplers[i]);
	}

	SAFE_DELETE(dynamicVertexBufferPool);

	if (physicsEngine) physicsEngine->CleanUp();

	SAFE_DELETE(graphicsDevice);
}
void wiRenderer::ClearWorld()
{
	emitterSystems.clear();
	
	if (physicsEngine)
		physicsEngine->ClearWorld();

	enviroMap = nullptr;
	colorGrading = nullptr;

	wiRenderer::resetVertexCount();
	
	for (wiSprite* x : images)
		x->CleanUp();
	images.clear();
	for (wiSprite* x : waterRipples)
		x->CleanUp();
	waterRipples.clear();

	SAFE_DELETE(spTree);
	SAFE_DELETE(spTree_lights);

	for (auto& x : frameCullings)
	{
		FrameCulling& culling = x.second;
		culling.Clear();
	}

	cam->detach();

	GetScene().ClearWorld();
}
XMVECTOR wiRenderer::GetSunPosition()
{
	for (Model* model : GetScene().models)
	{
		for (Light* l : model->lights)
			if (l->GetType() == Light::DIRECTIONAL)
				return -XMVector3Transform(XMVectorSet(0, -1, 0, 1), XMMatrixRotationQuaternion(XMLoadFloat4(&l->rotation)));
	}
	return XMVectorSet(0, 1, 0, 1);
}
XMFLOAT4 wiRenderer::GetSunColor()
{
	for (Model* model : GetScene().models)
	{
		for (Light* l : model->lights)
			if (l->GetType() == Light::DIRECTIONAL)
				return l->color;
	}
	return XMFLOAT4(1,1,1,1);
}
int wiRenderer::GetSunArrayIndex()
{
	for (Model* model : GetScene().models)
	{
		for (Light* l : model->lights)
			if (l->GetType() == Light::DIRECTIONAL)
				return l->entityArray_index;
	}
	return -1;
}
float wiRenderer::GetGameSpeed() { return GameSpeed*overrideGameSpeed; }

void wiRenderer::UpdateSpheres()
{
	//for(int i=0;i<spheres.size();i++){
	//	Armature* armature=spheres[i]->parentArmature;
	//	Bone* bone=(Bone*)spheres[i]->parent;

	//	//spheres[i]->world = *bone->boneRelativity;
	//	//XMStoreFloat3( &spheres[i]->translation, XMVector3Transform( XMLoadFloat3(&spheres[i]->translation_rest),XMLoadFloat4x4(bone->boneRelativity) ) );
	//	XMStoreFloat3( &spheres[i]->translation, 
	//		XMVector3Transform( XMLoadFloat3(&spheres[i]->translation_rest),XMLoadFloat4x4(&bone->recursiveRestInv)*XMLoadFloat4x4(&bone->world) ) 
	//		);
	//}

	//for(HitSphere* s : spheres){
	//	s->getMatrix();
	//	s->center=s->translation;
	//	s->radius=s->radius_saved*s->scale.x;
	//}
}
float wiRenderer::getSphereRadius(const int& index){
	return spheres[index]->radius;
}
void wiRenderer::SetUpBoneLines()
{
	boneLines.clear();
	for (Model* model : GetScene().models)
	{
		//for (unsigned int i = 0; i < model->armatures.size(); i++) {
		//	for (unsigned int j = 0; j < model->armatures[i]->boneCollection.size(); j++) {
		//		boneLines.push_back(new Lines(model->armatures[i]->boneCollection[j]->length, XMFLOAT4A(1, 1, 1, 1), i, j));
		//	}
		//}
		int i = 0;
		for (auto& a : model->armatures)
		{
			int j = 0;
			for (auto& b : a->boneCollection)
			{
				boneLines.push_back(new Lines(b->length, XMFLOAT4A(1, 1, 1, 1), i, j));
				j++;
			}
			i++;
		}
	}
}
void wiRenderer::UpdateBoneLines()
{
	if (debugBoneLines)
	{
		for (unsigned int i = 0; i < boneLines.size(); i++) {
			int armatureI = boneLines[i]->parentArmature;
			int boneI = boneLines[i]->parentBone;

			int arm = 0;
			for (Model* model : GetScene().models)
			{
				for (Armature* armature : model->armatures)
				{
					if (arm == armatureI)
					{
						int bonI = 0;
						for (Bone* b : armature->boneCollection)
						{
							if (boneI == bonI)
							{
								boneLines[i]->Transform(b->world);
							}
							bonI++;
						}
					}
					arm++;
				}
			}
		}
	}
}
void iterateSPTree2(wiSPTree::Node* n, std::vector<Cube>& cubes, const XMFLOAT4A& col);
void iterateSPTree(wiSPTree::Node* n, std::vector<Cube>& cubes, const XMFLOAT4A& col){
	if(!n) return;
	if(n->count){
		for (unsigned int i = 0; i<n->children.size(); ++i)
			iterateSPTree(n->children[i],cubes,col);
	}
	if(!n->objects.empty()){
		cubes.push_back(Cube(n->box.getCenter(),n->box.getHalfWidth(),col));
		for(Cullable* object:n->objects){
			cubes.push_back(Cube(object->bounds.getCenter(),object->bounds.getHalfWidth(),XMFLOAT4A(1,0,0,1)));
			//Object* o = (Object*)object;
			//for(wiHairParticle& hps : o->hParticleSystems)
			//	iterateSPTree2(hps.spTree->root,cubes,XMFLOAT4A(0,1,0,1));
		}
	}
}
void iterateSPTree2(wiSPTree::Node* n, std::vector<Cube>& cubes, const XMFLOAT4A& col){
	if(!n) return;
	if(n->count){
		for (unsigned int i = 0; i<n->children.size(); ++i)
			iterateSPTree2(n->children[i],cubes,col);
	}
	if(!n->objects.empty()){
		cubes.push_back(Cube(n->box.getCenter(),n->box.getHalfWidth(),col));
	}
}
void wiRenderer::SetUpCubes(){
	/*if(debugBoxes){
		cubes.resize(0);
		iterateSPTree(spTree->root,cubes);
		for(Object* object:objects)
			cubes.push_back(Cube(XMFLOAT3(0,0,0),XMFLOAT3(1,1,1),XMFLOAT4A(1,0,0,1)));
	}*/
	cubes.clear();
}
void wiRenderer::UpdateCubes(){
	if(debugPartitionTree && spTree && spTree->root){
		/*int num=0;
		iterateSPTreeUpdate(spTree->root,cubes,num);
		for(Object* object:objects){
			AABB b=object->frameBB;
			XMFLOAT3 c = b.getCenter();
			XMFLOAT3 hw = b.getHalfWidth();
			cubes[num].Transform( XMMatrixScaling(hw.x,hw.y,hw.z) * XMMatrixTranslation(c.x,c.y,c.z) );
			num+=1;
		}*/
		cubes.clear();
		if(spTree) iterateSPTree(spTree->root,cubes,XMFLOAT4A(1,1,0,1));
		if(spTree_lights) iterateSPTree(spTree_lights->root,cubes,XMFLOAT4A(1,1,1,1));
	}
	//if(debugBoxes){
	//	for(Decal* decal : decals){
	//		cubes.push_back(Cube(decal->bounds.getCenter(),decal->bounds.getHalfWidth(),XMFLOAT4A(1,0,1,1)));
	//	}
	//}
}

bool wiRenderer::ResolutionChanged()
{
	//detect internal resolution change:
	static float _savedresscale = GetResolutionScale();
	static uint64_t lastFrameInternalResChange = 0;
	if (_savedresscale != GetResolutionScale() || lastFrameInternalResChange == GetDevice()->GetFrameCount())
	{
		_savedresscale = GetResolutionScale();
		lastFrameInternalResChange = GetDevice()->GetFrameCount();
		return true;
	}

	// detect device resolution change:
	return GetDevice()->ResolutionChanged();
}


void wiRenderer::LoadBuffers()
{
	GPUBufferDesc bd;

	// Ring buffer allows fast allocation of dynamic buffers for one frame:
	dynamicVertexBufferPool = new GPURingBuffer;
	bd.BindFlags = BIND_VERTEX_BUFFER;
	bd.ByteWidth = 1024 * 1024 * 64;
	bd.Usage = USAGE_DYNAMIC;
	bd.CPUAccessFlags = CPU_ACCESS_WRITE;
	bd.MiscFlags = 0;
	GetDevice()->CreateBuffer(&bd, nullptr, dynamicVertexBufferPool);


	for (int i = 0; i < CBTYPE_LAST; ++i)
	{
		constantBuffers[i] = new GPUBuffer;
	}

	ZeroMemory( &bd, sizeof(bd) );
	bd.BindFlags = BIND_CONSTANT_BUFFER;

	//Persistent buffers...

	// Per World Constant buffer will be updated occasionally, so it should reside in DEFAULT GPU memory!
	bd.CPUAccessFlags = 0;
	bd.Usage = USAGE_DEFAULT;
	bd.ByteWidth = sizeof(WorldCB);
	GetDevice()->CreateBuffer(&bd, nullptr, constantBuffers[CBTYPE_WORLD]);

	// The other constant buffers will be updated frequently (>= per frame) so they should reside in DYNAMIC GPU memory!
	bd.Usage = USAGE_DYNAMIC;
	bd.CPUAccessFlags = CPU_ACCESS_WRITE;
	bd.ByteWidth = sizeof(FrameCB);
	GetDevice()->CreateBuffer(&bd, nullptr, constantBuffers[CBTYPE_FRAME]);

	bd.ByteWidth = sizeof(CameraCB);
	GetDevice()->CreateBuffer(&bd, nullptr, constantBuffers[CBTYPE_CAMERA]);

	bd.ByteWidth = sizeof(MiscCB);
	GetDevice()->CreateBuffer(&bd, nullptr, constantBuffers[CBTYPE_MISC]);

	bd.ByteWidth = sizeof(APICB);
	GetDevice()->CreateBuffer(&bd, nullptr, constantBuffers[CBTYPE_API]);


	// On demand buffers...

	bd.ByteWidth = sizeof(VolumeLightCB);
	GetDevice()->CreateBuffer(&bd, nullptr, constantBuffers[CBTYPE_VOLUMELIGHT]);

	bd.ByteWidth = sizeof(DecalCB);
	GetDevice()->CreateBuffer(&bd, nullptr, constantBuffers[CBTYPE_DECAL]);

	bd.ByteWidth = sizeof(CubeMapRenderCB);
	GetDevice()->CreateBuffer(&bd, nullptr, constantBuffers[CBTYPE_CUBEMAPRENDER]);

	bd.ByteWidth = sizeof(TessellationCB);
	GetDevice()->CreateBuffer(&bd, nullptr, constantBuffers[CBTYPE_TESSELLATION]);

	bd.ByteWidth = sizeof(DispatchParamsCB);
	GetDevice()->CreateBuffer(&bd, nullptr, constantBuffers[CBTYPE_DISPATCHPARAMS]);





	// Resource Buffers:

	for (int i = 0; i < RBTYPE_LAST; ++i)
	{
		resourceBuffers[i] = new GPUBuffer;
	}

	bd.Usage = USAGE_DEFAULT;
	bd.CPUAccessFlags = 0;


	bd.ByteWidth = sizeof(ShaderEntityType) * MAX_SHADER_ENTITY_COUNT;
	bd.BindFlags = BIND_SHADER_RESOURCE;
	bd.MiscFlags = RESOURCE_MISC_BUFFER_STRUCTURED;
	bd.StructureByteStride = sizeof(ShaderEntityType);
	GetDevice()->CreateBuffer(&bd, nullptr, resourceBuffers[RBTYPE_ENTITYARRAY]);

	bd.ByteWidth = sizeof(XMMATRIX) * MATRIXARRAY_COUNT;
	bd.BindFlags = BIND_SHADER_RESOURCE;
	bd.MiscFlags = RESOURCE_MISC_BUFFER_STRUCTURED;
	bd.StructureByteStride = sizeof(XMMATRIX);
	GetDevice()->CreateBuffer(&bd, nullptr, resourceBuffers[RBTYPE_MATRIXARRAY]);

	SAFE_DELETE(resourceBuffers[RBTYPE_VOXELSCENE]); // lazy init on request
}

enum OBJECTRENDERING_DOUBLESIDED
{
	OBJECTRENDERING_DOUBLESIDED_DISABLED,
	OBJECTRENDERING_DOUBLESIDED_ENABLED,
	OBJECTRENDERING_DOUBLESIDED_COUNT
};
enum OBJECTRENDERING_TESSELLATION
{
	OBJECTRENDERING_TESSELLATION_DISABLED,
	OBJECTRENDERING_TESSELLATION_ENABLED,
	OBJECTRENDERING_TESSELLATION_COUNT
};
enum OBJECTRENDERING_ALPHATEST
{
	OBJECTRENDERING_ALPHATEST_DISABLED,
	OBJECTRENDERING_ALPHATEST_ENABLED,
	OBJECTRENDERING_ALPHATEST_COUNT
};
enum OBJECTRENDERING_TRANSPARENCY
{
	OBJECTRENDERING_TRANSPARENCY_DISABLED,
	OBJECTRENDERING_TRANSPARENCY_ENABLED,
	OBJECTRENDERING_TRANSPARENCY_COUNT
};
enum OBJECTRENDERING_NORMALMAP
{
	OBJECTRENDERING_NORMALMAP_DISABLED,
	OBJECTRENDERING_NORMALMAP_ENABLED,
	OBJECTRENDERING_NORMALMAP_COUNT
};
enum OBJECTRENDERING_PLANARREFLECTION
{
	OBJECTRENDERING_PLANARREFLECTION_DISABLED,
	OBJECTRENDERING_PLANARREFLECTION_ENABLED,
	OBJECTRENDERING_PLANARREFLECTION_COUNT
};
enum OBJECTRENDERING_POM
{
	OBJECTRENDERING_POM_DISABLED,
	OBJECTRENDERING_POM_ENABLED,
	OBJECTRENDERING_POM_COUNT
};
GraphicsPSO* PSO_object[SHADERTYPE_COUNT][OBJECTRENDERING_DOUBLESIDED_COUNT][OBJECTRENDERING_TESSELLATION_COUNT][OBJECTRENDERING_ALPHATEST_COUNT][OBJECTRENDERING_TRANSPARENCY_COUNT][OBJECTRENDERING_NORMALMAP_COUNT][OBJECTRENDERING_PLANARREFLECTION_COUNT][OBJECTRENDERING_POM_COUNT] = {};
GraphicsPSO* PSO_object_water[SHADERTYPE_COUNT] = {};
GraphicsPSO* PSO_object_wire = nullptr;
GraphicsPSO* GetObjectPSO(SHADERTYPE shaderType, bool doublesided, bool tessellation, Material* material, bool forceAlphaTestForDithering)
{
	if (wiRenderer::IsWireRender())
	{
		switch (shaderType)
		{
		case SHADERTYPE_TEXTURE:
		case SHADERTYPE_DEFERRED:
		case SHADERTYPE_FORWARD:
		case SHADERTYPE_TILEDFORWARD:
			return PSO_object_wire;
		}
		return nullptr;
	}

	if (material->IsWater())
	{
		return PSO_object_water[shaderType];
	}

	bool alphatest = material->IsAlphaTestEnabled() || forceAlphaTestForDithering;
	bool transparent = material->IsTransparent();
	bool normalmap = material->GetNormalMap() != nullptr;
	bool planarreflection = material->HasPlanarReflection();
	bool pom = material->parallaxOcclusionMapping > 0;

	return PSO_object[shaderType][doublesided][tessellation][alphatest][transparent][normalmap][planarreflection][pom];
}

VLTYPES GetVLTYPE(SHADERTYPE shaderType, bool tessellation, bool alphatest)
{
	VLTYPES realVL = VLTYPE_OBJECT_POS_TEX;

	switch (shaderType)
	{
	case SHADERTYPE_TEXTURE:
		if (tessellation)
		{
			realVL = VLTYPE_OBJECT_ALL;
		}
		else
		{
			realVL = VLTYPE_OBJECT_POS_TEX;
		}
		break;
	case SHADERTYPE_DEFERRED:
	case SHADERTYPE_FORWARD:
	case SHADERTYPE_TILEDFORWARD:
	case SHADERTYPE_VOXELIZE:
	case SHADERTYPE_ENVMAPCAPTURE:
		realVL = VLTYPE_OBJECT_ALL;
		break;
	case SHADERTYPE_DEPTHONLY:
		if (tessellation)
		{
			realVL = VLTYPE_OBJECT_ALL;
		}
		else
		{
			if (alphatest)
			{
				realVL = VLTYPE_OBJECT_POS_TEX;
			}
			else
			{
				realVL = VLTYPE_OBJECT_POS;
			}
		}
		break;
	case SHADERTYPE_SHADOW:
	case SHADERTYPE_SHADOWCUBE:
		if (alphatest)
		{
			realVL = VLTYPE_OBJECT_POS_TEX;
		}
		else
		{
			realVL = VLTYPE_OBJECT_POS;
		}
		break;
	}

	return realVL;
}
VSTYPES GetVSTYPE(SHADERTYPE shaderType, bool tessellation, bool alphatest)
{
	VSTYPES realVS = VSTYPE_OBJECT_SIMPLE;

	switch (shaderType)
	{
	case SHADERTYPE_TEXTURE:
		if (tessellation)
		{
			realVS = VSTYPE_OBJECT_SIMPLE_TESSELLATION;
		}
		else
		{
			realVS = VSTYPE_OBJECT_SIMPLE;
		}
		break;
	case SHADERTYPE_DEFERRED:
	case SHADERTYPE_FORWARD:
	case SHADERTYPE_TILEDFORWARD:
		if (tessellation)
		{
			realVS = VSTYPE_OBJECT_COMMON_TESSELLATION;
		}
		else
		{
			realVS = VSTYPE_OBJECT_COMMON;
		}
		break;
	case SHADERTYPE_DEPTHONLY:
		if (tessellation)
		{
			realVS = VSTYPE_OBJECT_SIMPLE_TESSELLATION;
		}
		else
		{
			if (alphatest)
			{
				realVS = VSTYPE_OBJECT_SIMPLE;
			}
			else
			{
				realVS = VSTYPE_OBJECT_POSITIONSTREAM;
			}
		}
		break;
	case SHADERTYPE_ENVMAPCAPTURE:
		realVS = VSTYPE_ENVMAP;
		break;
	case SHADERTYPE_SHADOW:
		if (alphatest)
		{
			realVS = VSTYPE_SHADOW_ALPHATEST;
		}
		else
		{
			realVS = VSTYPE_SHADOW;
		}
		break;
	case SHADERTYPE_SHADOWCUBE:
		if (alphatest)
		{
			realVS = VSTYPE_SHADOWCUBEMAPRENDER_ALPHATEST;
		}
		else
		{
			realVS = VSTYPE_SHADOWCUBEMAPRENDER;
		}
		break;
		break;
	case SHADERTYPE_VOXELIZE:
		realVS = VSTYPE_VOXELIZER;
		break;
	}

	return realVS;
}
GSTYPES GetGSTYPE(SHADERTYPE shaderType, bool alphatest)
{
	GSTYPES realGS = GSTYPE_NULL;

	switch (shaderType)
	{
	case SHADERTYPE_TEXTURE:
		break;
	case SHADERTYPE_DEFERRED:
		break;
	case SHADERTYPE_FORWARD:
		break;
	case SHADERTYPE_TILEDFORWARD:
		break;
	case SHADERTYPE_DEPTHONLY:
		break;
	case SHADERTYPE_ENVMAPCAPTURE:
		realGS = GSTYPE_ENVMAP;
		break;
	case SHADERTYPE_SHADOW:
		break;
	case SHADERTYPE_SHADOWCUBE:
		if (alphatest)
		{
			realGS = GSTYPE_SHADOWCUBEMAPRENDER_ALPHATEST;
		}
		else
		{
			realGS = GSTYPE_SHADOWCUBEMAPRENDER;
		}
		break;
	case SHADERTYPE_VOXELIZE:
		realGS = GSTYPE_VOXELIZER;
		break;
	}

	return realGS;
}
HSTYPES GetHSTYPE(SHADERTYPE shaderType, bool tessellation)
{
	return tessellation ? HSTYPE_OBJECT : HSTYPE_NULL;
}
DSTYPES GetDSTYPE(SHADERTYPE shaderType, bool tessellation)
{
	return tessellation ? DSTYPE_OBJECT : DSTYPE_NULL;
}
PSTYPES GetPSTYPE(SHADERTYPE shaderType, bool alphatest, bool transparent, bool normalmap, bool planarreflection, bool pom)
{
	PSTYPES realPS = PSTYPE_OBJECT_SIMPLEST;

	switch (shaderType)
	{
	case SHADERTYPE_DEFERRED:
		if (normalmap)
		{
			if (pom)
			{
				realPS = PSTYPE_OBJECT_DEFERRED_NORMALMAP_POM;
			}
			else
			{
				realPS = PSTYPE_OBJECT_DEFERRED_NORMALMAP;
			}
		}
		else
		{
			if (pom)
			{
				realPS = PSTYPE_OBJECT_DEFERRED_POM;
			}
			else
			{
				realPS = PSTYPE_OBJECT_DEFERRED;
			}
		}
		break;
	case SHADERTYPE_FORWARD:
		if (transparent)
		{
			if (normalmap)
			{
				if (pom)
				{
					realPS = PSTYPE_OBJECT_FORWARD_DIRLIGHT_TRANSPARENT_NORMALMAP_POM;
				}
				else
				{
					realPS = PSTYPE_OBJECT_FORWARD_DIRLIGHT_TRANSPARENT_NORMALMAP;
				}
				if (planarreflection)
				{
					realPS = PSTYPE_OBJECT_FORWARD_DIRLIGHT_TRANSPARENT_NORMALMAP_PLANARREFLECTION;
				}
			}
			else
			{
				if (pom)
				{
					realPS = PSTYPE_OBJECT_FORWARD_DIRLIGHT_TRANSPARENT_POM;
				}
				else
				{
					realPS = PSTYPE_OBJECT_FORWARD_DIRLIGHT_TRANSPARENT;
				}
				if (planarreflection)
				{
					realPS = PSTYPE_OBJECT_FORWARD_DIRLIGHT_TRANSPARENT_PLANARREFLECTION;
				}
			}
		}
		else
		{
			if (normalmap)
			{
				if (pom)
				{
					realPS = PSTYPE_OBJECT_FORWARD_DIRLIGHT_NORMALMAP_POM;
				}
				else
				{
					realPS = PSTYPE_OBJECT_FORWARD_DIRLIGHT_NORMALMAP;
				}
				if (planarreflection)
				{
					realPS = PSTYPE_OBJECT_FORWARD_DIRLIGHT_NORMALMAP_PLANARREFLECTION;
				}
			}
			else
			{
				if (pom)
				{
					realPS = PSTYPE_OBJECT_FORWARD_DIRLIGHT_POM;
				}
				else
				{
					realPS = PSTYPE_OBJECT_FORWARD_DIRLIGHT;
				}
				if (planarreflection)
				{
					realPS = PSTYPE_OBJECT_FORWARD_DIRLIGHT_PLANARREFLECTION;
				}
			}
		}
		break;
	case SHADERTYPE_TILEDFORWARD:
		if (transparent)
		{
			if (normalmap)
			{
				if (pom)
				{
					realPS = PSTYPE_OBJECT_TILEDFORWARD_TRANSPARENT_NORMALMAP_POM;
				}
				else
				{
					realPS = PSTYPE_OBJECT_TILEDFORWARD_TRANSPARENT_NORMALMAP;
				}
				if (planarreflection)
				{
					realPS = PSTYPE_OBJECT_TILEDFORWARD_TRANSPARENT_NORMALMAP_PLANARREFLECTION;
				}
			}
			else
			{
				if (pom)
				{
					realPS = PSTYPE_OBJECT_TILEDFORWARD_TRANSPARENT_POM;
				}
				else
				{
					realPS = PSTYPE_OBJECT_TILEDFORWARD_TRANSPARENT;
				}
				if (planarreflection)
				{
					realPS = PSTYPE_OBJECT_TILEDFORWARD_TRANSPARENT_PLANARREFLECTION;
				}
			}
		}
		else
		{
			if (normalmap)
			{
				if (pom)
				{
					realPS = PSTYPE_OBJECT_TILEDFORWARD_POM;
				}
				else
				{
					realPS = PSTYPE_OBJECT_TILEDFORWARD;
				}
				if (planarreflection)
				{
					realPS = PSTYPE_OBJECT_TILEDFORWARD_PLANARREFLECTION;
				}
			}
			else
			{
				if (pom)
				{
					realPS = PSTYPE_OBJECT_TILEDFORWARD_NORMALMAP_POM;
				}
				else
				{
					realPS = PSTYPE_OBJECT_TILEDFORWARD_NORMALMAP;
				}
				if (planarreflection)
				{
					realPS = PSTYPE_OBJECT_TILEDFORWARD_NORMALMAP_PLANARREFLECTION;
				}
			}
		}
		break;
	case SHADERTYPE_SHADOW:
		if (alphatest)
		{
			realPS = PSTYPE_SHADOW_ALPHATEST;
		}
		else
		{
			realPS = PSTYPE_NULL;
		}
		break;
	case SHADERTYPE_SHADOWCUBE:
		if (alphatest)
		{
			realPS = PSTYPE_SHADOWCUBEMAPRENDER_ALPHATEST;
		}
		else
		{
			realPS = PSTYPE_SHADOWCUBEMAPRENDER;
		}
		break;
	case SHADERTYPE_ENVMAPCAPTURE:
		realPS = PSTYPE_ENVMAP;
		break;
	case SHADERTYPE_DEPTHONLY:
		if (alphatest)
		{
			realPS = PSTYPE_OBJECT_ALPHATESTONLY;
		}
		else
		{
			realPS = PSTYPE_NULL;
		}
		break;
	case SHADERTYPE_VOXELIZE:
		realPS = PSTYPE_VOXELIZER;
		break;
	case SHADERTYPE_TEXTURE:
		realPS = PSTYPE_OBJECT_TEXTUREONLY;
		break;
	}

	return realPS;
}

GraphicsPSO* PSO_occlusionquery = nullptr;
GraphicsPSO* PSO_impostor[SHADERTYPE_COUNT] = {};
GraphicsPSO* PSO_captureimpostor = nullptr;
GraphicsPSO* GetImpostorPSO(SHADERTYPE shaderType)
{
	if (wiRenderer::IsWireRender())
	{
		switch (shaderType)
		{
		case SHADERTYPE_TEXTURE:
		case SHADERTYPE_DEFERRED:
		case SHADERTYPE_FORWARD:
		case SHADERTYPE_TILEDFORWARD:
			return PSO_object_wire;
		}
		return nullptr;
	}

	return PSO_impostor[shaderType];
}

enum TILEDLIGHTING_TYPE
{
	TILEDLIGHTING_TYPE_FORWARD,
	TILEDLIGHTING_TYPE_DEFERRED,
	TILEDLIGHTING_TYPE_COUNT
};
enum TILEDLIGHTING_CULLING
{
	TILEDLIGHTING_CULLING_BASIC,
	TILEDLIGHTING_CULLING_ADVANCED,
	TILEDLIGHTING_CULLING_COUNT
};
enum TILEDLIGHTING_DEBUG
{
	TILEDLIGHTING_DEBUG_DISABLED,
	TILEDLIGHTING_DEBUG_ENABLED,
	TILEDLIGHTING_DEBUG_COUNT
};
ComputePSO* CPSO_tiledlighting[TILEDLIGHTING_TYPE_COUNT][TILEDLIGHTING_CULLING_COUNT][TILEDLIGHTING_DEBUG_COUNT] = {};
ComputePSO* CPSO_tilefrustums= nullptr;
ComputePSO* CPSO_skinning = nullptr;
ComputePSO* CPSO_resolvemsaadepth = nullptr;

void wiRenderer::LoadShaders()
{
	{
		VertexLayoutDesc layout[] =
		{
			{ "POSITION_NORMAL_WIND",	0, Mesh::Vertex_POS::FORMAT, 0, APPEND_ALIGNED_ELEMENT, INPUT_PER_VERTEX_DATA, 0 },
		};
		UINT numElements = ARRAYSIZE(layout);
		VertexShaderInfo* vsinfo = static_cast<VertexShaderInfo*>(wiResourceManager::GetShaderManager()->add(SHADERPATH + "objectVS_debug.cso", wiResourceManager::VERTEXSHADER, layout, numElements));
		if (vsinfo != nullptr) {
			vertexShaders[VSTYPE_OBJECT_DEBUG] = vsinfo->vertexShader;
			vertexLayouts[VLTYPE_OBJECT_DEBUG] = vsinfo->vertexLayout;
		}
	}
	{
		VertexLayoutDesc layout[] =
		{
			{ "POSITION_NORMAL_WIND",	0, Mesh::Vertex_POS::FORMAT, 0, APPEND_ALIGNED_ELEMENT, INPUT_PER_VERTEX_DATA, 0 },
			{ "TEXCOORD",				0, Mesh::Vertex_TEX::FORMAT, 1, APPEND_ALIGNED_ELEMENT, INPUT_PER_VERTEX_DATA, 0 },
			{ "TEXCOORD",				1, Mesh::Vertex_POS::FORMAT, 2, APPEND_ALIGNED_ELEMENT, INPUT_PER_VERTEX_DATA, 0 },

			{ "MATI",			0, FORMAT_R32G32B32A32_FLOAT, 3, APPEND_ALIGNED_ELEMENT, INPUT_PER_INSTANCE_DATA, 1 },
			{ "MATI",			1, FORMAT_R32G32B32A32_FLOAT, 3, APPEND_ALIGNED_ELEMENT, INPUT_PER_INSTANCE_DATA, 1 },
			{ "MATI",			2, FORMAT_R32G32B32A32_FLOAT, 3, APPEND_ALIGNED_ELEMENT, INPUT_PER_INSTANCE_DATA, 1 },
			{ "COLOR_DITHER",	0, FORMAT_R32G32B32A32_FLOAT, 3, APPEND_ALIGNED_ELEMENT, INPUT_PER_INSTANCE_DATA, 1 },
			{ "MATIPREV",		0, FORMAT_R32G32B32A32_FLOAT, 4, APPEND_ALIGNED_ELEMENT, INPUT_PER_INSTANCE_DATA, 1 },
			{ "MATIPREV",		1, FORMAT_R32G32B32A32_FLOAT, 4, APPEND_ALIGNED_ELEMENT, INPUT_PER_INSTANCE_DATA, 1 },
			{ "MATIPREV",		2, FORMAT_R32G32B32A32_FLOAT, 4, APPEND_ALIGNED_ELEMENT, INPUT_PER_INSTANCE_DATA, 1 },
		};
		UINT numElements = ARRAYSIZE(layout);
		VertexShaderInfo* vsinfo = static_cast<VertexShaderInfo*>(wiResourceManager::GetShaderManager()->add(SHADERPATH + "objectVS_common.cso", wiResourceManager::VERTEXSHADER, layout, numElements));
		if (vsinfo != nullptr){
			vertexShaders[VSTYPE_OBJECT_COMMON] = vsinfo->vertexShader;
			vertexLayouts[VLTYPE_OBJECT_ALL] = vsinfo->vertexLayout;
		}
	}
	{
		VertexLayoutDesc layout[] =
		{
			{ "POSITION_NORMAL_WIND",	0, Mesh::Vertex_POS::FORMAT, 0, APPEND_ALIGNED_ELEMENT, INPUT_PER_VERTEX_DATA, 0 },

			{ "MATI",			0, FORMAT_R32G32B32A32_FLOAT, 1, APPEND_ALIGNED_ELEMENT, INPUT_PER_INSTANCE_DATA, 1 },
			{ "MATI",			1, FORMAT_R32G32B32A32_FLOAT, 1, APPEND_ALIGNED_ELEMENT, INPUT_PER_INSTANCE_DATA, 1 },
			{ "MATI",			2, FORMAT_R32G32B32A32_FLOAT, 1, APPEND_ALIGNED_ELEMENT, INPUT_PER_INSTANCE_DATA, 1 },
			{ "COLOR_DITHER",	0, FORMAT_R32G32B32A32_FLOAT, 1, APPEND_ALIGNED_ELEMENT, INPUT_PER_INSTANCE_DATA, 1 },
		};
		UINT numElements = ARRAYSIZE(layout);
		VertexShaderInfo* vsinfo = static_cast<VertexShaderInfo*>(wiResourceManager::GetShaderManager()->add(SHADERPATH + "objectVS_positionstream.cso", wiResourceManager::VERTEXSHADER, layout, numElements));
		if (vsinfo != nullptr) {
			vertexShaders[VSTYPE_OBJECT_POSITIONSTREAM] = vsinfo->vertexShader;
			vertexLayouts[VLTYPE_OBJECT_POS] = vsinfo->vertexLayout;
		}
	}
	{
		VertexLayoutDesc layout[] =
		{
			{ "POSITION_NORMAL_WIND",	0, Mesh::Vertex_POS::FORMAT, 0, APPEND_ALIGNED_ELEMENT, INPUT_PER_VERTEX_DATA, 0 },
			{ "TEXCOORD",				0, Mesh::Vertex_TEX::FORMAT, 1, APPEND_ALIGNED_ELEMENT, INPUT_PER_VERTEX_DATA, 0 },

			{ "MATI",			0, FORMAT_R32G32B32A32_FLOAT, 2, APPEND_ALIGNED_ELEMENT, INPUT_PER_INSTANCE_DATA, 1 },
			{ "MATI",			1, FORMAT_R32G32B32A32_FLOAT, 2, APPEND_ALIGNED_ELEMENT, INPUT_PER_INSTANCE_DATA, 1 },
			{ "MATI",			2, FORMAT_R32G32B32A32_FLOAT, 2, APPEND_ALIGNED_ELEMENT, INPUT_PER_INSTANCE_DATA, 1 },
			{ "COLOR_DITHER",	0, FORMAT_R32G32B32A32_FLOAT, 2, APPEND_ALIGNED_ELEMENT, INPUT_PER_INSTANCE_DATA, 1 },
		};
		UINT numElements = ARRAYSIZE(layout);
		VertexShaderInfo* vsinfo = static_cast<VertexShaderInfo*>(wiResourceManager::GetShaderManager()->add(SHADERPATH + "objectVS_simple.cso", wiResourceManager::VERTEXSHADER, layout, numElements));
		if (vsinfo != nullptr){
			vertexShaders[VSTYPE_OBJECT_SIMPLE] = vsinfo->vertexShader;
			vertexLayouts[VLTYPE_OBJECT_POS_TEX] = vsinfo->vertexLayout;
		}
	}
	{
		VertexLayoutDesc layout[] =
		{
			{ "POSITION_NORMAL_WIND",	0, Mesh::Vertex_POS::FORMAT, 0, APPEND_ALIGNED_ELEMENT, INPUT_PER_VERTEX_DATA, 0 },

			{ "MATI",			0, FORMAT_R32G32B32A32_FLOAT, 1, APPEND_ALIGNED_ELEMENT, INPUT_PER_INSTANCE_DATA, 1 },
			{ "MATI",			1, FORMAT_R32G32B32A32_FLOAT, 1, APPEND_ALIGNED_ELEMENT, INPUT_PER_INSTANCE_DATA, 1 },
			{ "MATI",			2, FORMAT_R32G32B32A32_FLOAT, 1, APPEND_ALIGNED_ELEMENT, INPUT_PER_INSTANCE_DATA, 1 },
			{ "COLOR_DITHER",	0, FORMAT_R32G32B32A32_FLOAT, 1, APPEND_ALIGNED_ELEMENT, INPUT_PER_INSTANCE_DATA, 1 },
		};
		UINT numElements = ARRAYSIZE(layout);
		VertexShaderInfo* vsinfo = static_cast<VertexShaderInfo*>(wiResourceManager::GetShaderManager()->add(SHADERPATH + "shadowVS.cso", wiResourceManager::VERTEXSHADER, layout, numElements));
		if (vsinfo != nullptr) {
			vertexShaders[VSTYPE_SHADOW] = vsinfo->vertexShader;
			vertexLayouts[VLTYPE_SHADOW_POS] = vsinfo->vertexLayout;
		}
	}
	{
		VertexLayoutDesc layout[] =
		{
			{ "POSITION_NORMAL_WIND",	0, Mesh::Vertex_POS::FORMAT, 0, APPEND_ALIGNED_ELEMENT, INPUT_PER_VERTEX_DATA, 0 },
			{ "TEXCOORD",				0, Mesh::Vertex_TEX::FORMAT, 1, APPEND_ALIGNED_ELEMENT, INPUT_PER_VERTEX_DATA, 0 },

			{ "MATI",			0, FORMAT_R32G32B32A32_FLOAT, 2, APPEND_ALIGNED_ELEMENT, INPUT_PER_INSTANCE_DATA, 1 },
			{ "MATI",			1, FORMAT_R32G32B32A32_FLOAT, 2, APPEND_ALIGNED_ELEMENT, INPUT_PER_INSTANCE_DATA, 1 },
			{ "MATI",			2, FORMAT_R32G32B32A32_FLOAT, 2, APPEND_ALIGNED_ELEMENT, INPUT_PER_INSTANCE_DATA, 1 },
			{ "COLOR_DITHER",	0, FORMAT_R32G32B32A32_FLOAT, 2, APPEND_ALIGNED_ELEMENT, INPUT_PER_INSTANCE_DATA, 1 },
		};
		UINT numElements = ARRAYSIZE(layout);
		VertexShaderInfo* vsinfo = static_cast<VertexShaderInfo*>(wiResourceManager::GetShaderManager()->add(SHADERPATH + "shadowVS_alphatest.cso", wiResourceManager::VERTEXSHADER, layout, numElements));
		if (vsinfo != nullptr) {
			vertexShaders[VSTYPE_SHADOW_ALPHATEST] = vsinfo->vertexShader;
			vertexLayouts[VLTYPE_SHADOW_POS_TEX] = vsinfo->vertexLayout;
		}
	}

	{
		VertexLayoutDesc layout[] =
		{
			{ "POSITION", 0, FORMAT_R32G32B32A32_FLOAT, 0, APPEND_ALIGNED_ELEMENT, INPUT_PER_VERTEX_DATA, 0 },
			{ "TEXCOORD", 0, FORMAT_R32G32B32A32_FLOAT, 0, APPEND_ALIGNED_ELEMENT, INPUT_PER_VERTEX_DATA, 0 },
		};
		UINT numElements = ARRAYSIZE(layout);

		VertexShaderInfo* vsinfo = static_cast<VertexShaderInfo*>(wiResourceManager::GetShaderManager()->add(SHADERPATH + "linesVS.cso", wiResourceManager::VERTEXSHADER, layout, numElements));
		if (vsinfo != nullptr) {
			vertexShaders[VSTYPE_LINE] = vsinfo->vertexShader;
			vertexLayouts[VLTYPE_LINE] = vsinfo->vertexLayout;
		}
	}

	{
		VertexLayoutDesc layout[] =
		{
			{ "POSITION", 0, FORMAT_R32G32B32_FLOAT, 0, APPEND_ALIGNED_ELEMENT, INPUT_PER_VERTEX_DATA, 0 },
			{ "TEXCOORD", 0, FORMAT_R32G32_FLOAT, 0, APPEND_ALIGNED_ELEMENT, INPUT_PER_VERTEX_DATA, 0 },
			{ "TEXCOORD", 1, FORMAT_R32G32B32A32_FLOAT, 0, APPEND_ALIGNED_ELEMENT, INPUT_PER_VERTEX_DATA, 0 },
		};
		UINT numElements = ARRAYSIZE(layout);

		VertexShaderInfo* vsinfo = static_cast<VertexShaderInfo*>(wiResourceManager::GetShaderManager()->add(SHADERPATH + "trailVS.cso", wiResourceManager::VERTEXSHADER, layout, numElements));
		if (vsinfo != nullptr) {
			vertexShaders[VSTYPE_TRAIL] = vsinfo->vertexShader;
			vertexLayouts[VLTYPE_TRAIL] = vsinfo->vertexLayout;
		}
	}



	vertexShaders[VSTYPE_OBJECT_COMMON_TESSELLATION] = static_cast<VertexShaderInfo*>(wiResourceManager::GetShaderManager()->add(SHADERPATH + "objectVS_common_tessellation.cso", wiResourceManager::VERTEXSHADER))->vertexShader;
	vertexShaders[VSTYPE_OBJECT_SIMPLE_TESSELLATION] = static_cast<VertexShaderInfo*>(wiResourceManager::GetShaderManager()->add(SHADERPATH + "objectVS_simple_tessellation.cso", wiResourceManager::VERTEXSHADER))->vertexShader;
	vertexShaders[VSTYPE_DIRLIGHT] = static_cast<VertexShaderInfo*>(wiResourceManager::GetShaderManager()->add(SHADERPATH + "dirLightVS.cso", wiResourceManager::VERTEXSHADER))->vertexShader;
	vertexShaders[VSTYPE_POINTLIGHT] = static_cast<VertexShaderInfo*>(wiResourceManager::GetShaderManager()->add(SHADERPATH + "pointLightVS.cso", wiResourceManager::VERTEXSHADER))->vertexShader;
	vertexShaders[VSTYPE_SPOTLIGHT] = static_cast<VertexShaderInfo*>(wiResourceManager::GetShaderManager()->add(SHADERPATH + "spotLightVS.cso", wiResourceManager::VERTEXSHADER))->vertexShader;
	vertexShaders[VSTYPE_VOLUMESPOTLIGHT] = static_cast<VertexShaderInfo*>(wiResourceManager::GetShaderManager()->add(SHADERPATH + "vSpotLightVS.cso", wiResourceManager::VERTEXSHADER))->vertexShader;
	vertexShaders[VSTYPE_VOLUMEPOINTLIGHT] = static_cast<VertexShaderInfo*>(wiResourceManager::GetShaderManager()->add(SHADERPATH + "vPointLightVS.cso", wiResourceManager::VERTEXSHADER))->vertexShader;
	vertexShaders[VSTYPE_VOLUMESPHERELIGHT] = static_cast<VertexShaderInfo*>(wiResourceManager::GetShaderManager()->add(SHADERPATH + "vSphereLightVS.cso", wiResourceManager::VERTEXSHADER))->vertexShader;
	vertexShaders[VSTYPE_VOLUMEDISCLIGHT] = static_cast<VertexShaderInfo*>(wiResourceManager::GetShaderManager()->add(SHADERPATH + "vDiscLightVS.cso", wiResourceManager::VERTEXSHADER))->vertexShader;
	vertexShaders[VSTYPE_VOLUMERECTANGLELIGHT] = static_cast<VertexShaderInfo*>(wiResourceManager::GetShaderManager()->add(SHADERPATH + "vRectangleLightVS.cso", wiResourceManager::VERTEXSHADER))->vertexShader;
	vertexShaders[VSTYPE_VOLUMETUBELIGHT] = static_cast<VertexShaderInfo*>(wiResourceManager::GetShaderManager()->add(SHADERPATH + "vTubeLightVS.cso", wiResourceManager::VERTEXSHADER))->vertexShader;
	vertexShaders[VSTYPE_DECAL] = static_cast<VertexShaderInfo*>(wiResourceManager::GetShaderManager()->add(SHADERPATH + "decalVS.cso", wiResourceManager::VERTEXSHADER))->vertexShader;
	vertexShaders[VSTYPE_ENVMAP] = static_cast<VertexShaderInfo*>(wiResourceManager::GetShaderManager()->add(SHADERPATH + "envMapVS.cso", wiResourceManager::VERTEXSHADER))->vertexShader;
	vertexShaders[VSTYPE_ENVMAP_SKY] = static_cast<VertexShaderInfo*>(wiResourceManager::GetShaderManager()->add(SHADERPATH + "envMap_skyVS.cso", wiResourceManager::VERTEXSHADER))->vertexShader;
	vertexShaders[VSTYPE_SPHERE] = static_cast<VertexShaderInfo*>(wiResourceManager::GetShaderManager()->add(SHADERPATH + "sphereVS.cso", wiResourceManager::VERTEXSHADER))->vertexShader;
	vertexShaders[VSTYPE_CUBE] = static_cast<VertexShaderInfo*>(wiResourceManager::GetShaderManager()->add(SHADERPATH + "cubeVS.cso", wiResourceManager::VERTEXSHADER))->vertexShader;
	vertexShaders[VSTYPE_SHADOWCUBEMAPRENDER] = static_cast<VertexShaderInfo*>(wiResourceManager::GetShaderManager()->add(SHADERPATH + "cubeShadowVS.cso", wiResourceManager::VERTEXSHADER))->vertexShader;
	vertexShaders[VSTYPE_SHADOWCUBEMAPRENDER_ALPHATEST] = static_cast<VertexShaderInfo*>(wiResourceManager::GetShaderManager()->add(SHADERPATH + "cubeShadowVS_alphatest.cso", wiResourceManager::VERTEXSHADER))->vertexShader;
	vertexShaders[VSTYPE_SKY] = static_cast<VertexShaderInfo*>(wiResourceManager::GetShaderManager()->add(SHADERPATH + "skyVS.cso", wiResourceManager::VERTEXSHADER))->vertexShader;
	vertexShaders[VSTYPE_WATER] = static_cast<VertexShaderInfo*>(wiResourceManager::GetShaderManager()->add(SHADERPATH + "waterVS.cso", wiResourceManager::VERTEXSHADER))->vertexShader;
	vertexShaders[VSTYPE_VOXELIZER] = static_cast<VertexShaderInfo*>(wiResourceManager::GetShaderManager()->add(SHADERPATH + "objectVS_voxelizer.cso", wiResourceManager::VERTEXSHADER))->vertexShader;
	vertexShaders[VSTYPE_VOXEL] = static_cast<VertexShaderInfo*>(wiResourceManager::GetShaderManager()->add(SHADERPATH + "voxelVS.cso", wiResourceManager::VERTEXSHADER))->vertexShader;
	vertexShaders[VSTYPE_FORCEFIELDVISUALIZER_POINT] = static_cast<VertexShaderInfo*>(wiResourceManager::GetShaderManager()->add(SHADERPATH + "forceFieldPointVisualizerVS.cso", wiResourceManager::VERTEXSHADER))->vertexShader;
	vertexShaders[VSTYPE_FORCEFIELDVISUALIZER_PLANE] = static_cast<VertexShaderInfo*>(wiResourceManager::GetShaderManager()->add(SHADERPATH + "forceFieldPlaneVisualizerVS.cso", wiResourceManager::VERTEXSHADER))->vertexShader;


	pixelShaders[PSTYPE_OBJECT_DEFERRED] = static_cast<PixelShader*>(wiResourceManager::GetShaderManager()->add(SHADERPATH + "objectPS_deferred.cso", wiResourceManager::PIXELSHADER));
	pixelShaders[PSTYPE_OBJECT_DEFERRED_NORMALMAP] = static_cast<PixelShader*>(wiResourceManager::GetShaderManager()->add(SHADERPATH + "objectPS_deferred_normalmap.cso", wiResourceManager::PIXELSHADER));	
	pixelShaders[PSTYPE_OBJECT_DEFERRED_POM] = static_cast<PixelShader*>(wiResourceManager::GetShaderManager()->add(SHADERPATH + "objectPS_deferred_pom.cso", wiResourceManager::PIXELSHADER));
	pixelShaders[PSTYPE_OBJECT_DEFERRED_NORMALMAP_POM] = static_cast<PixelShader*>(wiResourceManager::GetShaderManager()->add(SHADERPATH + "objectPS_deferred_normalmap_pom.cso", wiResourceManager::PIXELSHADER));
	
	pixelShaders[PSTYPE_OBJECT_FORWARD_DIRLIGHT] = static_cast<PixelShader*>(wiResourceManager::GetShaderManager()->add(SHADERPATH + "objectPS_forward_dirlight.cso", wiResourceManager::PIXELSHADER));
	pixelShaders[PSTYPE_OBJECT_FORWARD_DIRLIGHT_NORMALMAP] = static_cast<PixelShader*>(wiResourceManager::GetShaderManager()->add(SHADERPATH + "objectPS_forward_dirlight_normalmap.cso", wiResourceManager::PIXELSHADER));
	pixelShaders[PSTYPE_OBJECT_FORWARD_DIRLIGHT_TRANSPARENT] = static_cast<PixelShader*>(wiResourceManager::GetShaderManager()->add(SHADERPATH + "objectPS_forward_dirlight_transparent.cso", wiResourceManager::PIXELSHADER));
	pixelShaders[PSTYPE_OBJECT_FORWARD_DIRLIGHT_TRANSPARENT_NORMALMAP] = static_cast<PixelShader*>(wiResourceManager::GetShaderManager()->add(SHADERPATH + "objectPS_forward_dirlight_transparent_normalmap.cso", wiResourceManager::PIXELSHADER));
	pixelShaders[PSTYPE_OBJECT_FORWARD_DIRLIGHT_PLANARREFLECTION] = static_cast<PixelShader*>(wiResourceManager::GetShaderManager()->add(SHADERPATH + "objectPS_forward_dirlight_planarreflection.cso", wiResourceManager::PIXELSHADER));
	pixelShaders[PSTYPE_OBJECT_FORWARD_DIRLIGHT_NORMALMAP_PLANARREFLECTION] = static_cast<PixelShader*>(wiResourceManager::GetShaderManager()->add(SHADERPATH + "objectPS_forward_dirlight_normalmap_planarreflection.cso", wiResourceManager::PIXELSHADER));
	pixelShaders[PSTYPE_OBJECT_FORWARD_DIRLIGHT_TRANSPARENT_PLANARREFLECTION] = static_cast<PixelShader*>(wiResourceManager::GetShaderManager()->add(SHADERPATH + "objectPS_forward_dirlight_transparent_planarreflection.cso", wiResourceManager::PIXELSHADER));
	pixelShaders[PSTYPE_OBJECT_FORWARD_DIRLIGHT_TRANSPARENT_NORMALMAP_PLANARREFLECTION] = static_cast<PixelShader*>(wiResourceManager::GetShaderManager()->add(SHADERPATH + "objectPS_forward_dirlight_transparent_normalmap_planarreflection.cso", wiResourceManager::PIXELSHADER));
	pixelShaders[PSTYPE_OBJECT_FORWARD_DIRLIGHT_POM] = static_cast<PixelShader*>(wiResourceManager::GetShaderManager()->add(SHADERPATH + "objectPS_forward_dirlight_pom.cso", wiResourceManager::PIXELSHADER));
	pixelShaders[PSTYPE_OBJECT_FORWARD_DIRLIGHT_NORMALMAP_POM] = static_cast<PixelShader*>(wiResourceManager::GetShaderManager()->add(SHADERPATH + "objectPS_forward_dirlight_normalmap_pom.cso", wiResourceManager::PIXELSHADER));
	pixelShaders[PSTYPE_OBJECT_FORWARD_DIRLIGHT_TRANSPARENT_POM] = static_cast<PixelShader*>(wiResourceManager::GetShaderManager()->add(SHADERPATH + "objectPS_forward_dirlight_transparent_pom.cso", wiResourceManager::PIXELSHADER));
	pixelShaders[PSTYPE_OBJECT_FORWARD_DIRLIGHT_TRANSPARENT_NORMALMAP_POM] = static_cast<PixelShader*>(wiResourceManager::GetShaderManager()->add(SHADERPATH + "objectPS_forward_dirlight_transparent_normalmap_pom.cso", wiResourceManager::PIXELSHADER));
	pixelShaders[PSTYPE_OBJECT_FORWARD_DIRLIGHT_WATER] = static_cast<PixelShader*>(wiResourceManager::GetShaderManager()->add(SHADERPATH + "objectPS_forward_dirlight_water.cso", wiResourceManager::PIXELSHADER));

	pixelShaders[PSTYPE_OBJECT_TILEDFORWARD] = static_cast<PixelShader*>(wiResourceManager::GetShaderManager()->add(SHADERPATH + "objectPS_tiledforward.cso", wiResourceManager::PIXELSHADER));
	pixelShaders[PSTYPE_OBJECT_TILEDFORWARD_NORMALMAP] = static_cast<PixelShader*>(wiResourceManager::GetShaderManager()->add(SHADERPATH + "objectPS_tiledforward_normalmap.cso", wiResourceManager::PIXELSHADER));
	pixelShaders[PSTYPE_OBJECT_TILEDFORWARD_TRANSPARENT] = static_cast<PixelShader*>(wiResourceManager::GetShaderManager()->add(SHADERPATH + "objectPS_tiledforward_transparent.cso", wiResourceManager::PIXELSHADER));
	pixelShaders[PSTYPE_OBJECT_TILEDFORWARD_TRANSPARENT_NORMALMAP] = static_cast<PixelShader*>(wiResourceManager::GetShaderManager()->add(SHADERPATH + "objectPS_tiledforward_transparent_normalmap.cso", wiResourceManager::PIXELSHADER));
	pixelShaders[PSTYPE_OBJECT_TILEDFORWARD_PLANARREFLECTION] = static_cast<PixelShader*>(wiResourceManager::GetShaderManager()->add(SHADERPATH + "objectPS_tiledforward_planarreflection.cso", wiResourceManager::PIXELSHADER));
	pixelShaders[PSTYPE_OBJECT_TILEDFORWARD_NORMALMAP_PLANARREFLECTION] = static_cast<PixelShader*>(wiResourceManager::GetShaderManager()->add(SHADERPATH + "objectPS_tiledforward_normalmap_planarreflection.cso", wiResourceManager::PIXELSHADER));
	pixelShaders[PSTYPE_OBJECT_TILEDFORWARD_TRANSPARENT_PLANARREFLECTION] = static_cast<PixelShader*>(wiResourceManager::GetShaderManager()->add(SHADERPATH + "objectPS_tiledforward_transparent_planarreflection.cso", wiResourceManager::PIXELSHADER));
	pixelShaders[PSTYPE_OBJECT_TILEDFORWARD_TRANSPARENT_NORMALMAP_PLANARREFLECTION] = static_cast<PixelShader*>(wiResourceManager::GetShaderManager()->add(SHADERPATH + "objectPS_tiledforward_transparent_normalmap_planarreflection.cso", wiResourceManager::PIXELSHADER));
	pixelShaders[PSTYPE_OBJECT_TILEDFORWARD_POM] = static_cast<PixelShader*>(wiResourceManager::GetShaderManager()->add(SHADERPATH + "objectPS_tiledforward_pom.cso", wiResourceManager::PIXELSHADER));
	pixelShaders[PSTYPE_OBJECT_TILEDFORWARD_NORMALMAP_POM] = static_cast<PixelShader*>(wiResourceManager::GetShaderManager()->add(SHADERPATH + "objectPS_tiledforward_normalmap_pom.cso", wiResourceManager::PIXELSHADER));
	pixelShaders[PSTYPE_OBJECT_TILEDFORWARD_TRANSPARENT_POM] = static_cast<PixelShader*>(wiResourceManager::GetShaderManager()->add(SHADERPATH + "objectPS_tiledforward_transparent_pom.cso", wiResourceManager::PIXELSHADER));
	pixelShaders[PSTYPE_OBJECT_TILEDFORWARD_TRANSPARENT_NORMALMAP_POM] = static_cast<PixelShader*>(wiResourceManager::GetShaderManager()->add(SHADERPATH + "objectPS_tiledforward_transparent_normalmap_pom.cso", wiResourceManager::PIXELSHADER));
	pixelShaders[PSTYPE_OBJECT_TILEDFORWARD_WATER] = static_cast<PixelShader*>(wiResourceManager::GetShaderManager()->add(SHADERPATH + "objectPS_tiledforward_water.cso", wiResourceManager::PIXELSHADER));

	pixelShaders[PSTYPE_OBJECT_DEBUG] = static_cast<PixelShader*>(wiResourceManager::GetShaderManager()->add(SHADERPATH + "objectPS_debug.cso", wiResourceManager::PIXELSHADER));
	pixelShaders[PSTYPE_OBJECT_SIMPLEST] = static_cast<PixelShader*>(wiResourceManager::GetShaderManager()->add(SHADERPATH + "objectPS_simplest.cso", wiResourceManager::PIXELSHADER));
	pixelShaders[PSTYPE_OBJECT_BLACKOUT] = static_cast<PixelShader*>(wiResourceManager::GetShaderManager()->add(SHADERPATH + "objectPS_blackout.cso", wiResourceManager::PIXELSHADER));
	pixelShaders[PSTYPE_OBJECT_TEXTUREONLY] = static_cast<PixelShader*>(wiResourceManager::GetShaderManager()->add(SHADERPATH + "objectPS_textureonly.cso", wiResourceManager::PIXELSHADER));
	pixelShaders[PSTYPE_OBJECT_ALPHATESTONLY] = static_cast<PixelShader*>(wiResourceManager::GetShaderManager()->add(SHADERPATH + "objectPS_alphatestonly.cso", wiResourceManager::PIXELSHADER));
	pixelShaders[PSTYPE_ENVIRONMENTALLIGHT] = static_cast<PixelShader*>(wiResourceManager::GetShaderManager()->add(SHADERPATH + "environmentalLightPS.cso", wiResourceManager::PIXELSHADER));
	pixelShaders[PSTYPE_DIRLIGHT] = static_cast<PixelShader*>(wiResourceManager::GetShaderManager()->add(SHADERPATH + "dirLightPS.cso", wiResourceManager::PIXELSHADER));
	pixelShaders[PSTYPE_DIRLIGHT_SOFT] = static_cast<PixelShader*>(wiResourceManager::GetShaderManager()->add(SHADERPATH + "dirLightSoftPS.cso", wiResourceManager::PIXELSHADER));
	pixelShaders[PSTYPE_POINTLIGHT] = static_cast<PixelShader*>(wiResourceManager::GetShaderManager()->add(SHADERPATH + "pointLightPS.cso", wiResourceManager::PIXELSHADER));
	pixelShaders[PSTYPE_SPOTLIGHT] = static_cast<PixelShader*>(wiResourceManager::GetShaderManager()->add(SHADERPATH + "spotLightPS.cso", wiResourceManager::PIXELSHADER));
	pixelShaders[PSTYPE_SPHERELIGHT] = static_cast<PixelShader*>(wiResourceManager::GetShaderManager()->add(SHADERPATH + "sphereLightPS.cso", wiResourceManager::PIXELSHADER));
	pixelShaders[PSTYPE_DISCLIGHT] = static_cast<PixelShader*>(wiResourceManager::GetShaderManager()->add(SHADERPATH + "discLightPS.cso", wiResourceManager::PIXELSHADER));
	pixelShaders[PSTYPE_RECTANGLELIGHT] = static_cast<PixelShader*>(wiResourceManager::GetShaderManager()->add(SHADERPATH + "rectangleLightPS.cso", wiResourceManager::PIXELSHADER));
	pixelShaders[PSTYPE_TUBELIGHT] = static_cast<PixelShader*>(wiResourceManager::GetShaderManager()->add(SHADERPATH + "tubeLightPS.cso", wiResourceManager::PIXELSHADER));
	pixelShaders[PSTYPE_VOLUMELIGHT] = static_cast<PixelShader*>(wiResourceManager::GetShaderManager()->add(SHADERPATH + "volumeLightPS.cso", wiResourceManager::PIXELSHADER));
	pixelShaders[PSTYPE_DECAL] = static_cast<PixelShader*>(wiResourceManager::GetShaderManager()->add(SHADERPATH + "decalPS.cso", wiResourceManager::PIXELSHADER));
	pixelShaders[PSTYPE_ENVMAP] = static_cast<PixelShader*>(wiResourceManager::GetShaderManager()->add(SHADERPATH + "envMapPS.cso", wiResourceManager::PIXELSHADER));
	pixelShaders[PSTYPE_ENVMAP_SKY] = static_cast<PixelShader*>(wiResourceManager::GetShaderManager()->add(SHADERPATH + "envMap_skyPS.cso", wiResourceManager::PIXELSHADER));
	pixelShaders[PSTYPE_CAPTUREIMPOSTOR] = static_cast<PixelShader*>(wiResourceManager::GetShaderManager()->add(SHADERPATH + "captureImpostorPS.cso", wiResourceManager::PIXELSHADER));
	pixelShaders[PSTYPE_CUBEMAP] = static_cast<PixelShader*>(wiResourceManager::GetShaderManager()->add(SHADERPATH + "cubemapPS.cso", wiResourceManager::PIXELSHADER));
	pixelShaders[PSTYPE_LINE] = static_cast<PixelShader*>(wiResourceManager::GetShaderManager()->add(SHADERPATH + "linesPS.cso", wiResourceManager::PIXELSHADER));
	pixelShaders[PSTYPE_SKY] = static_cast<PixelShader*>(wiResourceManager::GetShaderManager()->add(SHADERPATH + "skyPS.cso", wiResourceManager::PIXELSHADER));
	pixelShaders[PSTYPE_SUN] = static_cast<PixelShader*>(wiResourceManager::GetShaderManager()->add(SHADERPATH + "sunPS.cso", wiResourceManager::PIXELSHADER));
	pixelShaders[PSTYPE_SHADOW_ALPHATEST] = static_cast<PixelShader*>(wiResourceManager::GetShaderManager()->add(SHADERPATH + "shadowPS_alphatest.cso", wiResourceManager::PIXELSHADER));
	pixelShaders[PSTYPE_SHADOWCUBEMAPRENDER] = static_cast<PixelShader*>(wiResourceManager::GetShaderManager()->add(SHADERPATH + "cubeShadowPS.cso", wiResourceManager::PIXELSHADER));
	pixelShaders[PSTYPE_SHADOWCUBEMAPRENDER_ALPHATEST] = static_cast<PixelShader*>(wiResourceManager::GetShaderManager()->add(SHADERPATH + "cubeShadowPS_alphatest.cso", wiResourceManager::PIXELSHADER));
	pixelShaders[PSTYPE_TRAIL] = static_cast<PixelShader*>(wiResourceManager::GetShaderManager()->add(SHADERPATH + "trailPS.cso", wiResourceManager::PIXELSHADER));
	pixelShaders[PSTYPE_VOXELIZER] = static_cast<PixelShader*>(wiResourceManager::GetShaderManager()->add(SHADERPATH + "objectPS_voxelizer.cso", wiResourceManager::PIXELSHADER));
	pixelShaders[PSTYPE_VOXEL] = static_cast<PixelShader*>(wiResourceManager::GetShaderManager()->add(SHADERPATH + "voxelPS.cso", wiResourceManager::PIXELSHADER));
	pixelShaders[PSTYPE_FORCEFIELDVISUALIZER] = static_cast<PixelShader*>(wiResourceManager::GetShaderManager()->add(SHADERPATH + "forceFieldVisualizerPS.cso", wiResourceManager::PIXELSHADER));


	geometryShaders[GSTYPE_ENVMAP] = static_cast<GeometryShader*>(wiResourceManager::GetShaderManager()->add(SHADERPATH + "envMapGS.cso", wiResourceManager::GEOMETRYSHADER));
	geometryShaders[GSTYPE_ENVMAP_SKY] = static_cast<GeometryShader*>(wiResourceManager::GetShaderManager()->add(SHADERPATH + "envMap_skyGS.cso", wiResourceManager::GEOMETRYSHADER));
	geometryShaders[GSTYPE_SHADOWCUBEMAPRENDER] = static_cast<GeometryShader*>(wiResourceManager::GetShaderManager()->add(SHADERPATH + "cubeShadowGS.cso", wiResourceManager::GEOMETRYSHADER));
	geometryShaders[GSTYPE_SHADOWCUBEMAPRENDER_ALPHATEST] = static_cast<GeometryShader*>(wiResourceManager::GetShaderManager()->add(SHADERPATH + "cubeShadowGS_alphatest.cso", wiResourceManager::GEOMETRYSHADER));
	geometryShaders[GSTYPE_VOXELIZER] = static_cast<GeometryShader*>(wiResourceManager::GetShaderManager()->add(SHADERPATH + "objectGS_voxelizer.cso", wiResourceManager::GEOMETRYSHADER));
	geometryShaders[GSTYPE_VOXEL] = static_cast<GeometryShader*>(wiResourceManager::GetShaderManager()->add(SHADERPATH + "voxelGS.cso", wiResourceManager::GEOMETRYSHADER));


	computeShaders[CSTYPE_LUMINANCE_PASS1] = static_cast<ComputeShader*>(wiResourceManager::GetShaderManager()->add(SHADERPATH + "luminancePass1CS.cso", wiResourceManager::COMPUTESHADER));
	computeShaders[CSTYPE_LUMINANCE_PASS2] = static_cast<ComputeShader*>(wiResourceManager::GetShaderManager()->add(SHADERPATH + "luminancePass2CS.cso", wiResourceManager::COMPUTESHADER));
	computeShaders[CSTYPE_TILEFRUSTUMS] = static_cast<ComputeShader*>(wiResourceManager::GetShaderManager()->add(SHADERPATH + "tileFrustumsCS.cso", wiResourceManager::COMPUTESHADER));
	computeShaders[CSTYPE_TILEDLIGHTCULLING] = static_cast<ComputeShader*>(wiResourceManager::GetShaderManager()->add(SHADERPATH + "lightCullingCS.cso", wiResourceManager::COMPUTESHADER));
	computeShaders[CSTYPE_TILEDLIGHTCULLING_ADVANCED] = static_cast<ComputeShader*>(wiResourceManager::GetShaderManager()->add(SHADERPATH + "lightCullingCS_ADVANCED.cso", wiResourceManager::COMPUTESHADER));
	computeShaders[CSTYPE_TILEDLIGHTCULLING_DEBUG] = static_cast<ComputeShader*>(wiResourceManager::GetShaderManager()->add(SHADERPATH + "lightCullingCS_DEBUG.cso", wiResourceManager::COMPUTESHADER));
	computeShaders[CSTYPE_TILEDLIGHTCULLING_ADVANCED_DEBUG] = static_cast<ComputeShader*>(wiResourceManager::GetShaderManager()->add(SHADERPATH + "lightCullingCS_ADVANCED_DEBUG.cso", wiResourceManager::COMPUTESHADER));
	computeShaders[CSTYPE_TILEDLIGHTCULLING_DEFERRED] = static_cast<ComputeShader*>(wiResourceManager::GetShaderManager()->add(SHADERPATH + "lightCullingCS_DEFERRED.cso", wiResourceManager::COMPUTESHADER));
	computeShaders[CSTYPE_TILEDLIGHTCULLING_DEFERRED_ADVANCED] = static_cast<ComputeShader*>(wiResourceManager::GetShaderManager()->add(SHADERPATH + "lightCullingCS_DEFERRED_ADVANCED.cso", wiResourceManager::COMPUTESHADER));
	computeShaders[CSTYPE_TILEDLIGHTCULLING_DEFERRED_DEBUG] = static_cast<ComputeShader*>(wiResourceManager::GetShaderManager()->add(SHADERPATH + "lightCullingCS_DEFERRED_DEBUG.cso", wiResourceManager::COMPUTESHADER));
	computeShaders[CSTYPE_TILEDLIGHTCULLING_DEFERRED_ADVANCED_DEBUG] = static_cast<ComputeShader*>(wiResourceManager::GetShaderManager()->add(SHADERPATH + "lightCullingCS_DEFERRED_ADVANCED_DEBUG.cso", wiResourceManager::COMPUTESHADER));
	computeShaders[CSTYPE_RESOLVEMSAADEPTHSTENCIL] = static_cast<ComputeShader*>(wiResourceManager::GetShaderManager()->add(SHADERPATH + "resolveMSAADepthStencilCS.cso", wiResourceManager::COMPUTESHADER));
	computeShaders[CSTYPE_VOXELSCENECOPYCLEAR] = static_cast<ComputeShader*>(wiResourceManager::GetShaderManager()->add(SHADERPATH + "voxelSceneCopyClearCS.cso", wiResourceManager::COMPUTESHADER));
	computeShaders[CSTYPE_VOXELSCENECOPYCLEAR_TEMPORALSMOOTHING] = static_cast<ComputeShader*>(wiResourceManager::GetShaderManager()->add(SHADERPATH + "voxelSceneCopyClear_TemporalSmoothing.cso", wiResourceManager::COMPUTESHADER));
	computeShaders[CSTYPE_VOXELRADIANCESECONDARYBOUNCE] = static_cast<ComputeShader*>(wiResourceManager::GetShaderManager()->add(SHADERPATH + "voxelRadianceSecondaryBounceCS.cso", wiResourceManager::COMPUTESHADER));
	computeShaders[CSTYPE_VOXELCLEARONLYNORMAL] = static_cast<ComputeShader*>(wiResourceManager::GetShaderManager()->add(SHADERPATH + "voxelClearOnlyNormalCS.cso", wiResourceManager::COMPUTESHADER));
	computeShaders[CSTYPE_GENERATEMIPCHAIN2D_SIMPLEFILTER] = static_cast<ComputeShader*>(wiResourceManager::GetShaderManager()->add(SHADERPATH + "generateMIPChain2D_SimpleFilterCS.cso", wiResourceManager::COMPUTESHADER));
	computeShaders[CSTYPE_GENERATEMIPCHAIN2D_GAUSSIAN] = static_cast<ComputeShader*>(wiResourceManager::GetShaderManager()->add(SHADERPATH + "generateMIPChain2D_GaussianCS.cso", wiResourceManager::COMPUTESHADER));
	computeShaders[CSTYPE_GENERATEMIPCHAIN3D_SIMPLEFILTER] = static_cast<ComputeShader*>(wiResourceManager::GetShaderManager()->add(SHADERPATH + "generateMIPChain3D_SimpleFilterCS.cso", wiResourceManager::COMPUTESHADER));
	computeShaders[CSTYPE_GENERATEMIPCHAIN3D_GAUSSIAN] = static_cast<ComputeShader*>(wiResourceManager::GetShaderManager()->add(SHADERPATH + "generateMIPChain3D_GaussianCS.cso", wiResourceManager::COMPUTESHADER));
	computeShaders[CSTYPE_SKINNING] = static_cast<ComputeShader*>(wiResourceManager::GetShaderManager()->add(SHADERPATH + "skinningCS.cso", wiResourceManager::COMPUTESHADER));


	hullShaders[HSTYPE_OBJECT] = static_cast<HullShader*>(wiResourceManager::GetShaderManager()->add(SHADERPATH + "objectHS.cso", wiResourceManager::HULLSHADER));


	domainShaders[DSTYPE_OBJECT] = static_cast<DomainShader*>(wiResourceManager::GetShaderManager()->add(SHADERPATH + "objectDS.cso", wiResourceManager::DOMAINSHADER));


	GraphicsDevice* device = GetDevice();

	for (int shaderType = 0; shaderType < SHADERTYPE_COUNT; ++shaderType)
	{
		for (int doublesided = 0; doublesided < OBJECTRENDERING_DOUBLESIDED_COUNT; ++doublesided)
		{
			for (int tessellation = 0; tessellation < OBJECTRENDERING_TESSELLATION_COUNT; ++tessellation)
			{
				for (int alphatest = 0; alphatest < OBJECTRENDERING_ALPHATEST_COUNT; ++alphatest)
				{
					for (int transparency = 0; transparency < OBJECTRENDERING_TRANSPARENCY_COUNT; ++transparency)
					{
						for (int normalmap = 0; normalmap < OBJECTRENDERING_NORMALMAP_COUNT; ++normalmap)
						{
							for (int planarreflection = 0; planarreflection < OBJECTRENDERING_PLANARREFLECTION_COUNT; ++planarreflection)
							{
								for (int pom = 0; pom < OBJECTRENDERING_POM_COUNT; ++pom)
								{
									VSTYPES realVS = GetVSTYPE((SHADERTYPE)shaderType, tessellation, alphatest);
									VLTYPES realVL = GetVLTYPE((SHADERTYPE)shaderType, tessellation, alphatest);
									HSTYPES realHS = GetHSTYPE((SHADERTYPE)shaderType, tessellation);
									DSTYPES realDS = GetDSTYPE((SHADERTYPE)shaderType, tessellation);
									GSTYPES realGS = GetGSTYPE((SHADERTYPE)shaderType, alphatest);
									PSTYPES realPS = GetPSTYPE((SHADERTYPE)shaderType, alphatest, transparency, normalmap, planarreflection, pom);

									GraphicsPSODesc desc;
									desc.vs = vertexShaders[realVS];
									desc.il = vertexLayouts[realVL];
									desc.hs = hullShaders[realHS];
									desc.ds = domainShaders[realDS];
									desc.gs = geometryShaders[realGS];
									desc.ps = pixelShaders[realPS];

									switch (shaderType)
									{
									case SHADERTYPE_DEPTHONLY:
									case SHADERTYPE_SHADOW:
									case SHADERTYPE_SHADOWCUBE:
										desc.bs = blendStates[BSTYPE_COLORWRITEDISABLE];
										break;
									default:
										desc.bs = blendStates[transparency ? BSTYPE_TRANSPARENT : BSTYPE_OPAQUE];
										break;
									}

									switch (shaderType)
									{
									case SHADERTYPE_SHADOW:
									case SHADERTYPE_SHADOWCUBE:
										desc.dss = depthStencils[DSSTYPE_SHADOW];
										break;
									case SHADERTYPE_TILEDFORWARD:
										desc.dss = depthStencils[transparency ? DSSTYPE_DEFAULT : DSSTYPE_DEPTHREADEQUAL];
										break;
									case SHADERTYPE_ENVMAPCAPTURE:
										desc.dss = depthStencils[DSSTYPE_ENVMAP];
										break;
									default:
										desc.dss = depthStencils[DSSTYPE_DEFAULT];
										break;
									}

									switch (shaderType)
									{
									case SHADERTYPE_SHADOW:
									case SHADERTYPE_SHADOWCUBE:
										desc.rs = rasterizers[doublesided ? RSTYPE_SHADOW_DOUBLESIDED : RSTYPE_SHADOW];
										break;
									case SHADERTYPE_VOXELIZE:
										desc.rs = rasterizers[RSTYPE_VOXELIZE];
										break;
									default:
										desc.rs = rasterizers[doublesided ? RSTYPE_DOUBLESIDED : RSTYPE_FRONT];
										break;
									}

									if (tessellation)
									{
										desc.ptt = PRIMITIVE_TOPOLOGY_TYPE_PATCH;
									}
									else
									{
										desc.ptt = PRIMITIVE_TOPOLOGY_TYPE_TRIANGLE;
									}

									PSO_object[shaderType][doublesided][tessellation][alphatest][transparency][normalmap][planarreflection][pom] = new GraphicsPSO;
									device->CreateGraphicsPSO(&desc, PSO_object[shaderType][doublesided][tessellation][alphatest][transparency][normalmap][planarreflection][pom]);
								}
							}
						}
					}
				}
			}
		}
	}

	{
		GraphicsPSODesc desc;
		desc.vs = vertexShaders[VSTYPE_WATER];
		desc.rs = rasterizers[RSTYPE_DOUBLESIDED];
		desc.bs = blendStates[BSTYPE_TRANSPARENT];
		desc.dss = depthStencils[DSSTYPE_DEFAULT];
		desc.il = vertexLayouts[VLTYPE_OBJECT_POS_TEX];

		desc.ps = pixelShaders[PSTYPE_OBJECT_FORWARD_DIRLIGHT_WATER];
		PSO_object_water[SHADERTYPE_FORWARD] = new GraphicsPSO;
		device->CreateGraphicsPSO(&desc, PSO_object_water[SHADERTYPE_FORWARD]);

		desc.ps = pixelShaders[PSTYPE_OBJECT_TILEDFORWARD_WATER];
		PSO_object_water[SHADERTYPE_TILEDFORWARD] = new GraphicsPSO;
		device->CreateGraphicsPSO(&desc, PSO_object_water[SHADERTYPE_TILEDFORWARD]);
	}
	{
		GraphicsPSODesc desc;
		desc.vs = vertexShaders[VSTYPE_OBJECT_SIMPLE];
		desc.ps = pixelShaders[PSTYPE_OBJECT_SIMPLEST];
		desc.rs = rasterizers[RSTYPE_WIRE];
		desc.bs = blendStates[BSTYPE_TRANSPARENT];
		desc.dss = depthStencils[DSSTYPE_DEPTHREAD];
		desc.il = vertexLayouts[VLTYPE_OBJECT_POS_TEX];

		PSO_object_wire = new GraphicsPSO;
		device->CreateGraphicsPSO(&desc, PSO_object_wire);
	}
	{
		GraphicsPSODesc desc;
		desc.vs = vertexShaders[VSTYPE_CUBE];
		desc.rs = rasterizers[RSTYPE_OCCLUDEE];
		desc.bs = blendStates[BSTYPE_COLORWRITEDISABLE];
		desc.dss = depthStencils[DSSTYPE_DEPTHREAD];
		
		PSO_occlusionquery = new GraphicsPSO;
		device->CreateGraphicsPSO(&desc, PSO_occlusionquery);
	}
	for (int shaderType = 0; shaderType < SHADERTYPE_COUNT; ++shaderType)
	{
		const bool impostorRequest =
			shaderType != SHADERTYPE_VOXELIZE &&
			shaderType != SHADERTYPE_SHADOW &&
			shaderType != SHADERTYPE_SHADOWCUBE &&
			shaderType != SHADERTYPE_ENVMAPCAPTURE;
		if (!impostorRequest)
		{
			continue;
		}

		GraphicsPSODesc desc;
		desc.rs = rasterizers[RSTYPE_FRONT];
		desc.bs = blendStates[BSTYPE_OPAQUE];
		desc.dss = depthStencils[shaderType == SHADERTYPE_TILEDFORWARD ? DSSTYPE_DEPTHREADEQUAL : DSSTYPE_DEFAULT];

		VLTYPES realVL = (shaderType == SHADERTYPE_DEPTHONLY || shaderType == SHADERTYPE_TEXTURE) ? VLTYPE_OBJECT_POS_TEX : VLTYPE_OBJECT_ALL;
		VSTYPES realVS = realVL == VLTYPE_OBJECT_POS_TEX ? VSTYPE_OBJECT_SIMPLE : VSTYPE_OBJECT_COMMON;
		PSTYPES realPS;
		switch (shaderType)
		{
		case SHADERTYPE_DEFERRED:
			realPS = PSTYPE_OBJECT_DEFERRED_NORMALMAP;
			break;
		case SHADERTYPE_FORWARD:
			realPS = PSTYPE_OBJECT_FORWARD_DIRLIGHT_NORMALMAP;
			break;
		case SHADERTYPE_TILEDFORWARD:
			realPS = PSTYPE_OBJECT_TILEDFORWARD_NORMALMAP;
			break;
		case SHADERTYPE_DEPTHONLY:
			realPS = PSTYPE_OBJECT_ALPHATESTONLY;
			break;
		default:
			realPS = PSTYPE_OBJECT_TEXTUREONLY;
			break;
		}

		desc.vs = vertexShaders[realVS];
		desc.il = vertexLayouts[realVL];
		desc.ps = pixelShaders[realPS];

		PSO_impostor[shaderType] = new GraphicsPSO;
		device->CreateGraphicsPSO(&desc, PSO_impostor[shaderType]);
	}
	{
		GraphicsPSODesc desc;
		desc.vs = vertexShaders[VSTYPE_OBJECT_COMMON];
		desc.ps = pixelShaders[PSTYPE_CAPTUREIMPOSTOR];
		desc.rs = rasterizers[RSTYPE_DOUBLESIDED];
		desc.bs = blendStates[BSTYPE_OPAQUE];
		desc.dss = depthStencils[DSSTYPE_DEFAULT];
		desc.il = vertexLayouts[VLTYPE_OBJECT_ALL];

		desc.numRTs = 5;
		desc.RTFormats[0] = FORMAT_R8G8B8A8_UNORM;
		desc.RTFormats[1] = FORMAT_R8G8B8A8_UNORM;
		desc.RTFormats[2] = FORMAT_R8_UNORM;
		desc.RTFormats[3] = FORMAT_R8_UNORM;
		desc.RTFormats[4] = FORMAT_R8_UNORM;
		desc.DSFormat = FORMAT_D32_FLOAT_S8X24_UINT;
		
		PSO_captureimpostor = new GraphicsPSO;
		device->CreateGraphicsPSO(&desc, PSO_captureimpostor);
	}

	for (int i = 0; i < TILEDLIGHTING_TYPE_COUNT; ++i)
	{
		for (int j = 0; j < TILEDLIGHTING_CULLING_COUNT; ++j)
		{
			for (int k = 0; k < TILEDLIGHTING_DEBUG_COUNT; ++k)
			{
				string name = "lightCullingCS";
				if (i == TILEDLIGHTING_TYPE_DEFERRED)
				{
					name += "_DEFERRED";
				}
				if (j == TILEDLIGHTING_CULLING_ADVANCED)
				{
					name += "_ADVANCED";
				}
				if (k == TILEDLIGHTING_DEBUG_ENABLED)
				{
					name += "_DEBUG";
				}
				name += ".cso";

				ComputePSODesc desc;
				desc.cs = static_cast<ComputeShader*>(wiResourceManager::GetShaderManager()->add(SHADERPATH + name, wiResourceManager::COMPUTESHADER));
				CPSO_tiledlighting[i][j][k] = new ComputePSO;
				device->CreateComputePSO(&desc, CPSO_tiledlighting[i][j][k]);
			}
		}
	}

	{
		ComputePSODesc desc;
		desc.cs = static_cast<ComputeShader*>(wiResourceManager::GetShaderManager()->add(SHADERPATH + "tileFrustumsCS.cso", wiResourceManager::COMPUTESHADER));
		CPSO_tilefrustums = new ComputePSO;
		device->CreateComputePSO(&desc, CPSO_tilefrustums);
	}
	{
		ComputePSODesc desc;
		desc.cs = static_cast<ComputeShader*>(wiResourceManager::GetShaderManager()->add(SHADERPATH + "skinningCS.cso", wiResourceManager::COMPUTESHADER));
		CPSO_skinning = new ComputePSO;
		device->CreateComputePSO(&desc, CPSO_skinning);
	}
	{
		ComputePSODesc desc;
		desc.cs = static_cast<ComputeShader*>(wiResourceManager::GetShaderManager()->add(SHADERPATH + "resolveMSAADepthStencilCS.cso", wiResourceManager::COMPUTESHADER));
		CPSO_resolvemsaadepth = new ComputePSO;
		device->CreateComputePSO(&desc, CPSO_resolvemsaadepth);
	}

}

void wiRenderer::ReloadShaders(const std::string& path)
{

	if (path.length() > 0)
	{
		SHADERPATH = path;
	}

	GetDevice()->LOCK();

	wiResourceManager::GetShaderManager()->CleanUp();
	LoadShaders();
	wiHairParticle::LoadShaders();
	wiEmittedParticle::LoadShaders();
	wiFont::LoadShaders();
	wiImage::LoadShaders();
	wiLensFlare::LoadShaders();
	wiOcean::LoadShaders();
	CSFFT_512x512_Data_t::LoadShaders();

	GetDevice()->UNLOCK();
}


void wiRenderer::SetUpStates()
{
	for (int i = 0; i < SSLOT_COUNT; ++i)
	{
		samplers[i] = new Sampler;
	}

	SamplerDesc samplerDesc;
	samplerDesc.Filter = FILTER_MIN_MAG_MIP_LINEAR;
	samplerDesc.AddressU = TEXTURE_ADDRESS_MIRROR;
	samplerDesc.AddressV = TEXTURE_ADDRESS_MIRROR;
	samplerDesc.AddressW = TEXTURE_ADDRESS_MIRROR;
	samplerDesc.MipLODBias = 0.0f;
	samplerDesc.MaxAnisotropy = 0;
	samplerDesc.ComparisonFunc = COMPARISON_NEVER;
	samplerDesc.BorderColor[0] = 0;
	samplerDesc.BorderColor[1] = 0;
	samplerDesc.BorderColor[2] = 0;
	samplerDesc.BorderColor[3] = 0;
	samplerDesc.MinLOD = 0;
	samplerDesc.MaxLOD = FLOAT32_MAX;
	GetDevice()->CreateSamplerState(&samplerDesc, samplers[SSLOT_LINEAR_MIRROR]);

	samplerDesc.Filter = FILTER_MIN_MAG_MIP_LINEAR;
	samplerDesc.AddressU = TEXTURE_ADDRESS_CLAMP;
	samplerDesc.AddressV = TEXTURE_ADDRESS_CLAMP;
	samplerDesc.AddressW = TEXTURE_ADDRESS_CLAMP;
	GetDevice()->CreateSamplerState(&samplerDesc, samplers[SSLOT_LINEAR_CLAMP]);

	samplerDesc.Filter = FILTER_MIN_MAG_MIP_LINEAR;
	samplerDesc.AddressU = TEXTURE_ADDRESS_WRAP;
	samplerDesc.AddressV = TEXTURE_ADDRESS_WRAP;
	samplerDesc.AddressW = TEXTURE_ADDRESS_WRAP;
	GetDevice()->CreateSamplerState(&samplerDesc, samplers[SSLOT_LINEAR_WRAP]);
	
	samplerDesc.Filter = FILTER_MIN_MAG_MIP_POINT;
	samplerDesc.AddressU = TEXTURE_ADDRESS_MIRROR;
	samplerDesc.AddressV = TEXTURE_ADDRESS_MIRROR;
	samplerDesc.AddressW = TEXTURE_ADDRESS_MIRROR;
	GetDevice()->CreateSamplerState(&samplerDesc, samplers[SSLOT_POINT_MIRROR]);
	
	samplerDesc.Filter = FILTER_MIN_MAG_MIP_POINT;
	samplerDesc.AddressU = TEXTURE_ADDRESS_WRAP;
	samplerDesc.AddressV = TEXTURE_ADDRESS_WRAP;
	samplerDesc.AddressW = TEXTURE_ADDRESS_WRAP;
	GetDevice()->CreateSamplerState(&samplerDesc, samplers[SSLOT_POINT_WRAP]);
	
	
	samplerDesc.Filter = FILTER_MIN_MAG_MIP_POINT;
	samplerDesc.AddressU = TEXTURE_ADDRESS_CLAMP;
	samplerDesc.AddressV = TEXTURE_ADDRESS_CLAMP;
	samplerDesc.AddressW = TEXTURE_ADDRESS_CLAMP;
	GetDevice()->CreateSamplerState(&samplerDesc, samplers[SSLOT_POINT_CLAMP]);
	
	samplerDesc.Filter = FILTER_ANISOTROPIC;
	samplerDesc.AddressU = TEXTURE_ADDRESS_CLAMP;
	samplerDesc.AddressV = TEXTURE_ADDRESS_CLAMP;
	samplerDesc.AddressW = TEXTURE_ADDRESS_CLAMP;
	samplerDesc.MaxAnisotropy = 16;
	GetDevice()->CreateSamplerState(&samplerDesc, samplers[SSLOT_ANISO_CLAMP]);
	
	samplerDesc.Filter = FILTER_ANISOTROPIC;
	samplerDesc.AddressU = TEXTURE_ADDRESS_WRAP;
	samplerDesc.AddressV = TEXTURE_ADDRESS_WRAP;
	samplerDesc.AddressW = TEXTURE_ADDRESS_WRAP;
	samplerDesc.MaxAnisotropy = 16;
	GetDevice()->CreateSamplerState(&samplerDesc, samplers[SSLOT_ANISO_WRAP]);
	
	samplerDesc.Filter = FILTER_ANISOTROPIC;
	samplerDesc.AddressU = TEXTURE_ADDRESS_MIRROR;
	samplerDesc.AddressV = TEXTURE_ADDRESS_MIRROR;
	samplerDesc.AddressW = TEXTURE_ADDRESS_MIRROR;
	samplerDesc.MaxAnisotropy = 16;
	GetDevice()->CreateSamplerState(&samplerDesc, samplers[SSLOT_ANISO_MIRROR]);

	samplerDesc.Filter = FILTER_ANISOTROPIC;
	samplerDesc.AddressU = TEXTURE_ADDRESS_WRAP;
	samplerDesc.AddressV = TEXTURE_ADDRESS_WRAP;
	samplerDesc.AddressW = TEXTURE_ADDRESS_WRAP;
	samplerDesc.MaxAnisotropy = 16;
	GetDevice()->CreateSamplerState(&samplerDesc, samplers[SSLOT_OBJECTSHADER]);

	ZeroMemory( &samplerDesc, sizeof(SamplerDesc) );
	samplerDesc.Filter = FILTER_COMPARISON_MIN_MAG_LINEAR_MIP_POINT;
	samplerDesc.AddressU = TEXTURE_ADDRESS_CLAMP;
	samplerDesc.AddressV = TEXTURE_ADDRESS_CLAMP;
	samplerDesc.AddressW = TEXTURE_ADDRESS_CLAMP;
	samplerDesc.MipLODBias = 0.0f;
	samplerDesc.MaxAnisotropy = 0;
	samplerDesc.ComparisonFunc = COMPARISON_GREATER_EQUAL;
	GetDevice()->CreateSamplerState(&samplerDesc, samplers[SSLOT_CMP_DEPTH]);

	for (int i = 0; i < SSTYPE_LAST; ++i)
	{
		customsamplers[i] = new Sampler;
	}

	samplerDesc.Filter = FILTER_MAXIMUM_MIN_MAG_MIP_LINEAR;
	samplerDesc.AddressU = TEXTURE_ADDRESS_CLAMP;
	samplerDesc.AddressV = TEXTURE_ADDRESS_CLAMP;
	samplerDesc.AddressW = TEXTURE_ADDRESS_CLAMP;
	samplerDesc.MipLODBias = 0.0f;
	samplerDesc.MaxAnisotropy = 0;
	samplerDesc.ComparisonFunc = COMPARISON_NEVER;
	samplerDesc.BorderColor[0] = 0;
	samplerDesc.BorderColor[1] = 0;
	samplerDesc.BorderColor[2] = 0;
	samplerDesc.BorderColor[3] = 0;
	samplerDesc.MinLOD = 0;
	samplerDesc.MaxLOD = FLOAT32_MAX;
	GetDevice()->CreateSamplerState(&samplerDesc, customsamplers[SSTYPE_MAXIMUM_CLAMP]);


	for (int i = 0; i < RSTYPE_LAST; ++i)
	{
		rasterizers[i] = new RasterizerState;
	}
	
	RasterizerStateDesc rs;
	rs.FillMode=FILL_SOLID;
	rs.CullMode=CULL_BACK;
	rs.FrontCounterClockwise=true;
	rs.DepthBias=0;
	rs.DepthBiasClamp=0;
	rs.SlopeScaledDepthBias=0;
	rs.DepthClipEnable=true;
	rs.MultisampleEnable=false;
	rs.AntialiasedLineEnable=false;
	rs.ConservativeRasterizationEnable = false;
	GetDevice()->CreateRasterizerState(&rs,rasterizers[RSTYPE_FRONT]);

	
	rs.FillMode=FILL_SOLID;
	rs.CullMode=CULL_BACK;
	rs.FrontCounterClockwise=true;
	rs.DepthBias=0;
	rs.DepthBiasClamp=0;
	rs.SlopeScaledDepthBias = -2.0f;
	rs.DepthClipEnable=true;
	rs.MultisampleEnable=false;
	rs.AntialiasedLineEnable=false;
	rs.ConservativeRasterizationEnable = false;
	GetDevice()->CreateRasterizerState(&rs,rasterizers[RSTYPE_SHADOW]);

	rs.FillMode=FILL_SOLID;
	rs.CullMode=CULL_NONE;
	rs.FrontCounterClockwise=true;
	rs.DepthBias=0;
	rs.DepthBiasClamp=0;
	rs.SlopeScaledDepthBias = -2.0f;
	rs.DepthClipEnable=true;
	rs.MultisampleEnable=false;
	rs.AntialiasedLineEnable=false;
	rs.ConservativeRasterizationEnable = false;
	GetDevice()->CreateRasterizerState(&rs,rasterizers[RSTYPE_SHADOW_DOUBLESIDED]);

	rs.FillMode=FILL_WIREFRAME;
	rs.CullMode=CULL_BACK;
	rs.FrontCounterClockwise=true;
	rs.DepthBias=0;
	rs.DepthBiasClamp=0;
	rs.SlopeScaledDepthBias=0;
	rs.DepthClipEnable=true;
	rs.MultisampleEnable=false;
	rs.AntialiasedLineEnable = false;
	rs.ConservativeRasterizationEnable = false;
	GetDevice()->CreateRasterizerState(&rs, rasterizers[RSTYPE_WIRE]);
	rs.AntialiasedLineEnable = true;
	GetDevice()->CreateRasterizerState(&rs, rasterizers[RSTYPE_WIRE_SMOOTH]);
	
	rs.FillMode=FILL_SOLID;
	rs.CullMode=CULL_NONE;
	rs.FrontCounterClockwise=true;
	rs.DepthBias=0;
	rs.DepthBiasClamp=0;
	rs.SlopeScaledDepthBias=0;
	rs.DepthClipEnable=true;
	rs.MultisampleEnable=false;
	rs.AntialiasedLineEnable=false;
	rs.ConservativeRasterizationEnable = false;
	GetDevice()->CreateRasterizerState(&rs,rasterizers[RSTYPE_DOUBLESIDED]);
	
	rs.FillMode=FILL_WIREFRAME;
	rs.CullMode=CULL_NONE;
	rs.FrontCounterClockwise=true;
	rs.DepthBias = 0;
	rs.DepthBiasClamp = 0;
	rs.SlopeScaledDepthBias=0;
	rs.DepthClipEnable=true;
	rs.MultisampleEnable=false;
	rs.AntialiasedLineEnable = false;
	rs.ConservativeRasterizationEnable = false;
	GetDevice()->CreateRasterizerState(&rs, rasterizers[RSTYPE_WIRE_DOUBLESIDED]);
	rs.AntialiasedLineEnable = true;
	GetDevice()->CreateRasterizerState(&rs, rasterizers[RSTYPE_WIRE_DOUBLESIDED_SMOOTH]);
	
	rs.FillMode=FILL_SOLID;
	rs.CullMode=CULL_FRONT;
	rs.FrontCounterClockwise=true;
	rs.DepthBias=0;
	rs.DepthBiasClamp=0;
	rs.SlopeScaledDepthBias=0;
	rs.DepthClipEnable=true;
	rs.MultisampleEnable=false;
	rs.AntialiasedLineEnable=false;
	rs.ConservativeRasterizationEnable = false;
	GetDevice()->CreateRasterizerState(&rs,rasterizers[RSTYPE_BACK]);

	rs.FillMode = FILL_SOLID;
	rs.CullMode = CULL_FRONT;
	rs.FrontCounterClockwise = true;
	rs.DepthBias = 0;
	rs.DepthBiasClamp = 0;
	rs.SlopeScaledDepthBias = 0;
	rs.DepthClipEnable = true;
	rs.MultisampleEnable = false;
	rs.AntialiasedLineEnable = false;
	rs.ConservativeRasterizationEnable = false;
	GetDevice()->CreateRasterizerState(&rs, rasterizers[RSTYPE_OCCLUDEE]);

	rs.FillMode = FILL_SOLID;
	rs.CullMode = CULL_FRONT;
	rs.FrontCounterClockwise = true;
	rs.DepthBias = 0;
	rs.DepthBiasClamp = 0;
	rs.SlopeScaledDepthBias = 0;
	rs.DepthClipEnable = false;
	rs.MultisampleEnable = false;
	rs.AntialiasedLineEnable = false;
	rs.ConservativeRasterizationEnable = false;
	GetDevice()->CreateRasterizerState(&rs, rasterizers[RSTYPE_SKY]);

	rs.FillMode = FILL_SOLID;
	rs.CullMode = CULL_NONE;
	rs.FrontCounterClockwise = true;
	rs.DepthBias = 0;
	rs.DepthBiasClamp = 0;
	rs.SlopeScaledDepthBias = 0;
	rs.DepthClipEnable = true;
	rs.MultisampleEnable = false;
	rs.AntialiasedLineEnable = false;
	rs.ConservativeRasterizationEnable = false; // do it in the shader for now...
	GetDevice()->CreateRasterizerState(&rs, rasterizers[RSTYPE_VOXELIZE]);

	for (int i = 0; i < DSSTYPE_LAST; ++i)
	{
		depthStencils[i] = new DepthStencilState;
	}

	DepthStencilStateDesc dsd;
	dsd.DepthEnable = true;
	dsd.DepthWriteMask = DEPTH_WRITE_MASK_ALL;
	dsd.DepthFunc = COMPARISON_GREATER;

	dsd.StencilEnable = true;
	dsd.StencilReadMask = 0xFF;
	dsd.StencilWriteMask = 0xFF;
	dsd.FrontFace.StencilFunc = COMPARISON_ALWAYS;
	dsd.FrontFace.StencilPassOp = STENCIL_OP_REPLACE;
	dsd.FrontFace.StencilFailOp = STENCIL_OP_KEEP;
	dsd.FrontFace.StencilDepthFailOp = STENCIL_OP_KEEP;
	dsd.BackFace.StencilFunc = COMPARISON_ALWAYS;
	dsd.BackFace.StencilPassOp = STENCIL_OP_REPLACE;
	dsd.BackFace.StencilFailOp = STENCIL_OP_KEEP;
	dsd.BackFace.StencilDepthFailOp = STENCIL_OP_KEEP;
	GetDevice()->CreateDepthStencilState(&dsd, depthStencils[DSSTYPE_DEFAULT]);

	dsd.DepthEnable = true;
	dsd.DepthWriteMask = DEPTH_WRITE_MASK_ALL;
	dsd.DepthFunc = COMPARISON_GREATER;
	dsd.StencilEnable = false;
	GetDevice()->CreateDepthStencilState(&dsd, depthStencils[DSSTYPE_SHADOW]);


	dsd.DepthWriteMask = DEPTH_WRITE_MASK_ZERO;
	dsd.DepthEnable = false;
	dsd.DepthFunc = COMPARISON_LESS;
	dsd.StencilEnable = false;
	dsd.StencilReadMask = 0xFF;
	dsd.StencilWriteMask = 0xFF;
	dsd.FrontFace.StencilFunc = COMPARISON_LESS;
	dsd.FrontFace.StencilPassOp = STENCIL_OP_KEEP;
	dsd.FrontFace.StencilFailOp = STENCIL_OP_KEEP;
	dsd.FrontFace.StencilDepthFailOp = STENCIL_OP_KEEP;
	dsd.BackFace.StencilFunc = COMPARISON_LESS_EQUAL;
	dsd.BackFace.StencilPassOp = STENCIL_OP_KEEP;
	dsd.BackFace.StencilFailOp = STENCIL_OP_KEEP;
	dsd.BackFace.StencilDepthFailOp = STENCIL_OP_KEEP;
	GetDevice()->CreateDepthStencilState(&dsd, depthStencils[DSSTYPE_DIRLIGHT]);


	dsd.DepthWriteMask = DEPTH_WRITE_MASK_ZERO;
	dsd.DepthEnable = true;
	dsd.DepthFunc = COMPARISON_LESS;
	dsd.StencilEnable = false;
	dsd.StencilReadMask = 0xFF;
	dsd.StencilWriteMask = 0xFF;
	dsd.FrontFace.StencilFunc = COMPARISON_LESS_EQUAL;
	dsd.FrontFace.StencilPassOp = STENCIL_OP_KEEP;
	dsd.FrontFace.StencilFailOp = STENCIL_OP_KEEP;
	dsd.FrontFace.StencilDepthFailOp = STENCIL_OP_KEEP;
	dsd.BackFace.StencilFunc = COMPARISON_LESS_EQUAL;
	dsd.BackFace.StencilPassOp = STENCIL_OP_KEEP;
	dsd.BackFace.StencilFailOp = STENCIL_OP_KEEP;
	dsd.BackFace.StencilDepthFailOp = STENCIL_OP_KEEP;
	GetDevice()->CreateDepthStencilState(&dsd, depthStencils[DSSTYPE_LIGHT]);


	dsd.DepthWriteMask = DEPTH_WRITE_MASK_ZERO;
	dsd.DepthEnable = true;
	dsd.StencilEnable = true;
	dsd.DepthFunc = COMPARISON_LESS;
	dsd.StencilReadMask = 0xFF;
	dsd.StencilWriteMask = 0x00;
	dsd.FrontFace.StencilFunc = COMPARISON_EQUAL;
	dsd.FrontFace.StencilPassOp = STENCIL_OP_KEEP;
	dsd.FrontFace.StencilFailOp = STENCIL_OP_KEEP;
	dsd.FrontFace.StencilDepthFailOp = STENCIL_OP_KEEP;
	dsd.BackFace.StencilFunc = COMPARISON_EQUAL;
	dsd.BackFace.StencilPassOp = STENCIL_OP_KEEP;
	dsd.BackFace.StencilFailOp = STENCIL_OP_KEEP;
	dsd.BackFace.StencilDepthFailOp = STENCIL_OP_KEEP;
	GetDevice()->CreateDepthStencilState(&dsd, depthStencils[DSSTYPE_DECAL]);


	dsd.DepthWriteMask = DEPTH_WRITE_MASK_ALL;
	dsd.DepthEnable = false;
	dsd.StencilEnable = true;
	dsd.DepthFunc = COMPARISON_GREATER;
	dsd.StencilReadMask = 0xFF;
	dsd.StencilWriteMask = 0x00;
	dsd.FrontFace.StencilFunc = COMPARISON_EQUAL;
	dsd.FrontFace.StencilPassOp = STENCIL_OP_KEEP;
	dsd.FrontFace.StencilFailOp = STENCIL_OP_KEEP;
	dsd.FrontFace.StencilDepthFailOp = STENCIL_OP_KEEP;
	dsd.BackFace.StencilFunc = COMPARISON_EQUAL;
	dsd.BackFace.StencilPassOp = STENCIL_OP_KEEP;
	dsd.BackFace.StencilFailOp = STENCIL_OP_KEEP;
	dsd.BackFace.StencilDepthFailOp = STENCIL_OP_KEEP;
	GetDevice()->CreateDepthStencilState(&dsd, depthStencils[DSSTYPE_STENCILREAD_MATCH]);


	dsd.DepthEnable = true;
	dsd.StencilEnable = false;
	dsd.DepthWriteMask = DEPTH_WRITE_MASK_ZERO;
	dsd.DepthFunc = COMPARISON_GREATER_EQUAL;
	GetDevice()->CreateDepthStencilState(&dsd, depthStencils[DSSTYPE_DEPTHREAD]);

	dsd.DepthEnable = false;
	dsd.StencilEnable=false;
	GetDevice()->CreateDepthStencilState(&dsd, depthStencils[DSSTYPE_XRAY]);


	dsd.DepthEnable = true;
	dsd.DepthWriteMask = DEPTH_WRITE_MASK_ZERO;
	dsd.DepthFunc = COMPARISON_EQUAL;
	GetDevice()->CreateDepthStencilState(&dsd, depthStencils[DSSTYPE_DEPTHREADEQUAL]);


	dsd.DepthEnable = true;
	dsd.DepthWriteMask = DEPTH_WRITE_MASK_ZERO;
	dsd.DepthFunc = COMPARISON_GREATER;
	GetDevice()->CreateDepthStencilState(&dsd, depthStencils[DSSTYPE_HAIRALPHACOMPOSITION]);


	dsd.DepthEnable = true;
	dsd.DepthWriteMask = DEPTH_WRITE_MASK_ALL;
	dsd.DepthFunc = COMPARISON_GREATER;
	GetDevice()->CreateDepthStencilState(&dsd, depthStencils[DSSTYPE_ENVMAP]);


	for (int i = 0; i < BSTYPE_LAST; ++i)
	{
		blendStates[i] = new BlendState;
	}
	
	BlendStateDesc bd;
	ZeroMemory(&bd, sizeof(bd));
	bd.RenderTarget[0].BlendEnable=false;
	bd.RenderTarget[0].SrcBlend = BLEND_SRC_ALPHA;
	bd.RenderTarget[0].DestBlend = BLEND_INV_SRC_ALPHA;
	bd.RenderTarget[0].BlendOp = BLEND_OP_MAX;
	bd.RenderTarget[0].SrcBlendAlpha = BLEND_ONE;
	bd.RenderTarget[0].DestBlendAlpha = BLEND_ZERO;
	bd.RenderTarget[0].BlendOpAlpha = BLEND_OP_ADD;
	bd.RenderTarget[0].RenderTargetWriteMask = COLOR_WRITE_ENABLE_ALL;
	bd.AlphaToCoverageEnable=false;
	bd.IndependentBlendEnable = false;
	GetDevice()->CreateBlendState(&bd,blendStates[BSTYPE_OPAQUE]);

	bd.RenderTarget[0].SrcBlend = BLEND_SRC_ALPHA;
	bd.RenderTarget[0].DestBlend = BLEND_INV_SRC_ALPHA;
	bd.RenderTarget[0].BlendOp = BLEND_OP_ADD;
	bd.RenderTarget[0].SrcBlendAlpha = BLEND_ONE;
	bd.RenderTarget[0].DestBlendAlpha = BLEND_ONE;
	bd.RenderTarget[0].BlendOpAlpha = BLEND_OP_ADD;
	bd.RenderTarget[0].BlendEnable=true;
	bd.RenderTarget[0].RenderTargetWriteMask = COLOR_WRITE_ENABLE_ALL;
	bd.AlphaToCoverageEnable = false;
	bd.IndependentBlendEnable = false;
	GetDevice()->CreateBlendState(&bd,blendStates[BSTYPE_TRANSPARENT]);


	bd.RenderTarget[0].BlendEnable=true;
	bd.RenderTarget[0].SrcBlend = BLEND_SRC_ALPHA;
	bd.RenderTarget[0].DestBlend = BLEND_ONE;
	bd.RenderTarget[0].BlendOp = BLEND_OP_ADD;
	bd.RenderTarget[0].SrcBlendAlpha = BLEND_ZERO;
	bd.RenderTarget[0].DestBlendAlpha = BLEND_ONE;
	bd.RenderTarget[0].BlendOpAlpha = BLEND_OP_ADD;
	bd.RenderTarget[0].RenderTargetWriteMask = COLOR_WRITE_ENABLE_ALL;
	bd.IndependentBlendEnable=false,
	bd.AlphaToCoverageEnable=false;
	GetDevice()->CreateBlendState(&bd,blendStates[BSTYPE_ADDITIVE]);


	bd.RenderTarget[0].BlendEnable = false;
	bd.RenderTarget[0].RenderTargetWriteMask = COLOR_WRITE_DISABLE;
	bd.IndependentBlendEnable = false,
	bd.AlphaToCoverageEnable = false;
	GetDevice()->CreateBlendState(&bd, blendStates[BSTYPE_COLORWRITEDISABLE]);


	bd.RenderTarget[0].BlendEnable=true;
	bd.RenderTarget[0].SrcBlend = BLEND_ONE;
	bd.RenderTarget[0].DestBlend = BLEND_ONE;
	bd.RenderTarget[0].BlendOp = BLEND_OP_ADD;
	bd.RenderTarget[0].SrcBlendAlpha = BLEND_ONE;
	bd.RenderTarget[0].DestBlendAlpha = BLEND_ONE;
	bd.RenderTarget[0].BlendOpAlpha = BLEND_OP_ADD;
	bd.RenderTarget[0].RenderTargetWriteMask = COLOR_WRITE_ENABLE_RED | COLOR_WRITE_ENABLE_GREEN | COLOR_WRITE_ENABLE_BLUE; // alpha is not written by deferred lights!
	bd.IndependentBlendEnable=false,
	bd.AlphaToCoverageEnable=false;
	GetDevice()->CreateBlendState(&bd,blendStates[BSTYPE_DEFERREDLIGHT]);

	bd.RenderTarget[0].BlendEnable = true;
	bd.RenderTarget[0].SrcBlend = BLEND_ONE;
	bd.RenderTarget[0].DestBlend = BLEND_ONE;
	bd.RenderTarget[0].BlendOp = BLEND_OP_ADD;
	bd.RenderTarget[0].SrcBlendAlpha = BLEND_ONE;
	bd.RenderTarget[0].DestBlendAlpha = BLEND_ONE;
	bd.RenderTarget[0].BlendOpAlpha = BLEND_OP_ADD;
	bd.RenderTarget[0].RenderTargetWriteMask = COLOR_WRITE_ENABLE_ALL;
	bd.IndependentBlendEnable = false,
	bd.AlphaToCoverageEnable = false;
	GetDevice()->CreateBlendState(&bd, blendStates[BSTYPE_ENVIRONMENTALLIGHT]);

	bd.RenderTarget[0].SrcBlend = BLEND_INV_SRC_COLOR;
	bd.RenderTarget[0].DestBlend = BLEND_INV_DEST_COLOR;
	bd.RenderTarget[0].BlendOp = BLEND_OP_ADD;
	bd.RenderTarget[0].SrcBlendAlpha = BLEND_ONE;
	bd.RenderTarget[0].DestBlendAlpha = BLEND_ONE;
	bd.RenderTarget[0].BlendOpAlpha = BLEND_OP_ADD;
	bd.RenderTarget[0].BlendEnable = true;
	bd.RenderTarget[0].RenderTargetWriteMask = COLOR_WRITE_ENABLE_ALL;
	bd.AlphaToCoverageEnable = false;
	bd.IndependentBlendEnable = false;
	GetDevice()->CreateBlendState(&bd, blendStates[BSTYPE_INVERSE]);


	bd.RenderTarget[0].SrcBlend = BLEND_SRC_ALPHA;
	bd.RenderTarget[0].DestBlend = BLEND_INV_SRC_ALPHA;
	bd.RenderTarget[0].BlendOp = BLEND_OP_ADD;
	bd.RenderTarget[0].SrcBlendAlpha = BLEND_ONE;
	bd.RenderTarget[0].DestBlendAlpha = BLEND_ONE;
	bd.RenderTarget[0].BlendOpAlpha = BLEND_OP_ADD;
	bd.RenderTarget[0].BlendEnable = true;
	bd.RenderTarget[0].RenderTargetWriteMask = COLOR_WRITE_ENABLE_RED | COLOR_WRITE_ENABLE_GREEN | COLOR_WRITE_ENABLE_BLUE;
	bd.RenderTarget[1] = bd.RenderTarget[0];
	bd.RenderTarget[1].RenderTargetWriteMask = COLOR_WRITE_ENABLE_RED | COLOR_WRITE_ENABLE_GREEN;
	bd.AlphaToCoverageEnable = false;
	bd.IndependentBlendEnable = true;
	GetDevice()->CreateBlendState(&bd, blendStates[BSTYPE_DECAL]);
}

void wiRenderer::BindPersistentState(GRAPHICSTHREAD threadID)
{
	for (int i = 0; i < SSLOT_COUNT; ++i)
	{
		GetDevice()->BindSamplerPS(samplers[i], i, threadID);
		GetDevice()->BindSamplerVS(samplers[i], i, threadID);
		GetDevice()->BindSamplerGS(samplers[i], i, threadID);
		GetDevice()->BindSamplerDS(samplers[i], i, threadID);
		GetDevice()->BindSamplerHS(samplers[i], i, threadID);
		GetDevice()->BindSamplerCS(samplers[i], i, threadID);
	}


	GetDevice()->BindConstantBufferPS(constantBuffers[CBTYPE_WORLD], CB_GETBINDSLOT(WorldCB), threadID);
	GetDevice()->BindConstantBufferVS(constantBuffers[CBTYPE_WORLD], CB_GETBINDSLOT(WorldCB), threadID);
	GetDevice()->BindConstantBufferGS(constantBuffers[CBTYPE_WORLD], CB_GETBINDSLOT(WorldCB), threadID);
	GetDevice()->BindConstantBufferHS(constantBuffers[CBTYPE_WORLD], CB_GETBINDSLOT(WorldCB), threadID);
	GetDevice()->BindConstantBufferDS(constantBuffers[CBTYPE_WORLD], CB_GETBINDSLOT(WorldCB), threadID);
	GetDevice()->BindConstantBufferCS(constantBuffers[CBTYPE_WORLD], CB_GETBINDSLOT(WorldCB), threadID);

	GetDevice()->BindConstantBufferPS(constantBuffers[CBTYPE_FRAME], CB_GETBINDSLOT(FrameCB), threadID);
	GetDevice()->BindConstantBufferVS(constantBuffers[CBTYPE_FRAME], CB_GETBINDSLOT(FrameCB), threadID);
	GetDevice()->BindConstantBufferGS(constantBuffers[CBTYPE_FRAME], CB_GETBINDSLOT(FrameCB), threadID);
	GetDevice()->BindConstantBufferHS(constantBuffers[CBTYPE_FRAME], CB_GETBINDSLOT(FrameCB), threadID);
	GetDevice()->BindConstantBufferDS(constantBuffers[CBTYPE_FRAME], CB_GETBINDSLOT(FrameCB), threadID);
	GetDevice()->BindConstantBufferCS(constantBuffers[CBTYPE_FRAME], CB_GETBINDSLOT(FrameCB), threadID);

	GetDevice()->BindConstantBufferPS(constantBuffers[CBTYPE_CAMERA], CB_GETBINDSLOT(CameraCB), threadID);
	GetDevice()->BindConstantBufferVS(constantBuffers[CBTYPE_CAMERA], CB_GETBINDSLOT(CameraCB), threadID);
	GetDevice()->BindConstantBufferGS(constantBuffers[CBTYPE_CAMERA], CB_GETBINDSLOT(CameraCB), threadID);
	GetDevice()->BindConstantBufferHS(constantBuffers[CBTYPE_CAMERA], CB_GETBINDSLOT(CameraCB), threadID);
	GetDevice()->BindConstantBufferDS(constantBuffers[CBTYPE_CAMERA], CB_GETBINDSLOT(CameraCB), threadID);
	GetDevice()->BindConstantBufferCS(constantBuffers[CBTYPE_CAMERA], CB_GETBINDSLOT(CameraCB), threadID);

	GetDevice()->BindConstantBufferVS(constantBuffers[CBTYPE_MISC], CB_GETBINDSLOT(MiscCB), threadID);
	GetDevice()->BindConstantBufferPS(constantBuffers[CBTYPE_MISC], CB_GETBINDSLOT(MiscCB), threadID);
	GetDevice()->BindConstantBufferGS(constantBuffers[CBTYPE_MISC], CB_GETBINDSLOT(MiscCB), threadID);
	GetDevice()->BindConstantBufferDS(constantBuffers[CBTYPE_MISC], CB_GETBINDSLOT(MiscCB), threadID);
	GetDevice()->BindConstantBufferHS(constantBuffers[CBTYPE_MISC], CB_GETBINDSLOT(MiscCB), threadID);
	GetDevice()->BindConstantBufferCS(constantBuffers[CBTYPE_MISC], CB_GETBINDSLOT(MiscCB), threadID);

	GetDevice()->BindConstantBufferVS(constantBuffers[CBTYPE_API], CB_GETBINDSLOT(APICB), threadID);
	GetDevice()->BindConstantBufferPS(constantBuffers[CBTYPE_API], CB_GETBINDSLOT(APICB), threadID);
}

Transform* wiRenderer::getTransformByName(const std::string& get)
{
	//auto transf = transforms.find(get);
	//if (transf != transforms.end())
	//{
	//	return transf->second;
	//}
	return GetScene().GetWorldNode()->find(get);
}
Transform* wiRenderer::getTransformByID(uint64_t id)
{
	for (Model* model : GetScene().models)
	{
		Transform* found = model->find(id);
		if (found != nullptr)
		{
			return found;
		}
	}
	return nullptr;
}
Armature* wiRenderer::getArmatureByName(const std::string& get)
{
	for (Model* model : GetScene().models)
	{
		for (Armature* armature : model->armatures)
			if (!armature->name.compare(get))
				return armature;
	}
	return nullptr;
}
int wiRenderer::getActionByName(Armature* armature, const std::string& get)
{
	if(armature==nullptr)
		return (-1);

	stringstream ss("");
	ss<<armature->unidentified_name<<get;
	for (unsigned int j = 0; j<armature->actions.size(); j++)
		if(!armature->actions[j].name.compare(ss.str()))
			return j;
	return (-1);
}
int wiRenderer::getBoneByName(Armature* armature, const std::string& get)
{
	for (unsigned int j = 0; j<armature->boneCollection.size(); j++)
		if(!armature->boneCollection[j]->name.compare(get))
			return j;
	return (-1);
}
Material* wiRenderer::getMaterialByName(const std::string& get)
{
	for (Model* model : GetScene().models)
	{
		MaterialCollection::iterator iter = model->materials.find(get);
		if (iter != model->materials.end())
			return iter->second;
	}
	return NULL;
}
HitSphere* wiRenderer::getSphereByName(const std::string& get){
	for(HitSphere* hs : spheres)
		if(!hs->name.compare(get))
			return hs;
	return nullptr;
}
Object* wiRenderer::getObjectByName(const std::string& name)
{
	for (Model* model : GetScene().models)
	{
		for (auto& x : model->objects)
		{
			if (!x->name.compare(name))
			{
				return x;
			}
		}
	}

	return nullptr;
}
Light* wiRenderer::getLightByName(const std::string& name)
{
	for (Model* model : GetScene().models)
	{
		for (auto& x : model->lights)
		{
			if (!x->name.compare(name))
			{
				return x;
			}
		}
	}
	return nullptr;
}

Mesh::Vertex_FULL wiRenderer::TransformVertex(const Mesh* mesh, int vertexI, const XMMATRIX& mat)
{
	XMMATRIX sump;
	XMVECTOR pos = mesh->vertices_POS[vertexI].LoadPOS();
	XMVECTOR nor = mesh->vertices_POS[vertexI].LoadNOR();

	if (mesh->hasArmature() && !mesh->armature->boneCollection.empty())
	{
		XMFLOAT4 ind = mesh->vertices_BON[vertexI].GetInd_FULL();
		XMFLOAT4 wei = mesh->vertices_BON[vertexI].GetWei_FULL();


		float inWei[4] = {
			wei.x,
			wei.y,
			wei.z,
			wei.w 
		};
		float inBon[4] = {
			ind.x,
			ind.y,
			ind.z,
			ind.w 
		};
		if (inWei[0] || inWei[1] || inWei[2] || inWei[3])
		{
			sump = XMMATRIX(0, 0, 0, 0, 0, 0, 0, 0, 0, 0, 0, 0, 0, 0, 0, 0);
			for (unsigned int i = 0; i < 4; i++)
			{
				sump += XMLoadFloat4x4(&mesh->armature->boneCollection[int(inBon[i])]->boneRelativity) * inWei[i];
			}
		}
		else
		{
			sump = XMMatrixIdentity();
		}
		sump = XMMatrixMultiply(sump, mat);
	}
	else
	{
		sump = mat;
	}

	XMFLOAT3 transformedP, transformedN;
	XMStoreFloat3(&transformedP, XMVector3Transform(pos, sump));

	XMStoreFloat3(&transformedN, XMVector3Normalize(XMVector3TransformNormal(nor, sump)));

	Mesh::Vertex_FULL retV(transformedP);
	retV.nor = XMFLOAT4(transformedN.x, transformedN.y, transformedN.z, retV.nor.w);
	retV.tex = mesh->vertices_FULL[vertexI].tex;

	return retV;
}
void wiRenderer::FixedUpdate()
{
	cam->UpdateTransform();

	objectsWithTrails.clear();
	emitterSystems.clear();

	GetScene().Update();

}
void wiRenderer::UpdatePerFrameData(float dt)
{
	// update the space partitioning trees:
	wiProfiler::GetInstance().BeginRange("SPTree Update", wiProfiler::DOMAIN_CPU);
	if (GetGameSpeed() > 0)
	{
		if (spTree != nullptr && spTree->root != nullptr)
		{
			wiSPTree* newTree = spTree->updateTree();
			if (newTree != nullptr)
			{
				SAFE_DELETE(spTree);
				spTree = newTree;
			}
		}
		if (spTree_lights != nullptr && spTree_lights->root != nullptr)
		{
			wiSPTree* newTree = spTree_lights->updateTree();
			if (newTree != nullptr)
			{
				SAFE_DELETE(spTree_lights);
				spTree_lights = newTree;
			}
		}
	}
	wiProfiler::GetInstance().EndRange(); // SPTree Update

	// Environment probe sorting:
	{
		ZeroMemory(globalEnvProbes, sizeof(globalEnvProbes));
		GetScene().environmentProbes.sort(
			[&](EnvironmentProbe* a, EnvironmentProbe* b) {
			return wiMath::DistanceSquared(a->translation, getCamera()->translation) < wiMath::DistanceSquared(b->translation, getCamera()->translation);
		}
		);
		int envProbeInd = 0;
		for (auto& x : GetScene().environmentProbes)
		{
			globalEnvProbes[envProbeInd] = x;
			envProbeInd++;
			if (envProbeInd >= ARRAYSIZE(globalEnvProbes))
				break;
		}
	}

	// Update Voxelization parameters:
	if (spTree != nullptr)
	{
		// We don't update it if the scene is empty, this even makes it easier to debug
		const float f = 0.05f / voxelSceneData.voxelsize;
		XMFLOAT3 center = XMFLOAT3(floorf(cam->translation.x * f) / f, floorf(cam->translation.y * f) / f, floorf(cam->translation.z * f) / f);
		if (wiMath::DistanceSquared(center, voxelSceneData.center) > 0)
		{
			voxelSceneData.centerChangedThisFrame = true;
		}
		else
		{
			voxelSceneData.centerChangedThisFrame = false;
		}
		voxelSceneData.center = center;
		voxelSceneData.extents = XMFLOAT3(voxelSceneData.res * voxelSceneData.voxelsize, voxelSceneData.res * voxelSceneData.voxelsize, voxelSceneData.res * voxelSceneData.voxelsize);
	}

	// Perform culling and obtain closest reflector:
	requestReflectionRendering = false;
	wiProfiler::GetInstance().BeginRange("SPTree Culling", wiProfiler::DOMAIN_CPU);
	{
		for (auto& x : frameCullings)
		{
			Camera* camera = x.first;
			FrameCulling& culling = x.second;
			culling.Clear();

			if (!freezeCullingCamera)
			{
				culling.frustum = camera->frustum;
			}

			if (spTree != nullptr)
			{
				CulledList culledObjects;
				spTree->getVisible(culling.frustum, culledObjects, wiSPTree::SortType::SP_TREE_SORT_FRONT_TO_BACK);
				for (Cullable* x : culledObjects)
				{
					Object* object = (Object*)x;
					culling.culledRenderer[object->mesh].push_front(object);
					for (wiHairParticle* hair : object->hParticleSystems)
					{
						culling.culledHairParticleSystems.push_back(hair);
					}
					if (object->GetRenderTypes() & RENDERTYPE_OPAQUE)
					{
						culling.culledRenderer_opaque[object->mesh].push_front(object);
					}
					if (!requestReflectionRendering && camera == getCamera() && object->IsReflector())
					{
						// If it is the main camera's culling, then obtain the reflectors:
						XMVECTOR _refPlane = XMPlaneFromPointNormal(XMLoadFloat3(&object->/*bounds.getCenter()*/translation), XMVectorSet(0, 1, 0, 0));
						XMFLOAT4 plane;
						XMStoreFloat4(&plane, _refPlane);
						waterPlane = wiWaterPlane(plane.x, plane.y, plane.z, plane.w);
						requestReflectionRendering = true;
					}
				}
				wiSPTree::Sort(camera->translation, culledObjects, wiSPTree::SortType::SP_TREE_SORT_BACK_TO_FRONT);
				for (Cullable* x : culledObjects)
				{
					Object* object = (Object*)x;
					if (object->GetRenderTypes() & RENDERTYPE_TRANSPARENT || object->GetRenderTypes() & RENDERTYPE_WATER)
					{
						culling.culledRenderer_transparent[object->mesh].push_front(object);
					}
				}
			}
			if (camera==getCamera() && spTree_lights != nullptr) // only the main camera can render lights and write light array properties (yet)!
			{
				for (Model* model : GetScene().models)
				{
					if (model->decals.empty())
						continue;

					for (Decal* decal : model->decals)
					{
						if ((decal->texture || decal->normal) && culling.frustum.CheckBox(decal->bounds))
						{
							x.second.culledDecals.push_back(decal);
						}
					}
				}

				spTree_lights->getVisible(culling.frustum, culling.culledLights, wiSPTree::SortType::SP_TREE_SORT_NONE);

				if (GetVoxelRadianceEnabled())
				{
					// Inject lights which are inside the voxel grid too
					AABB box;
					box.createFromHalfWidth(voxelSceneData.center, voxelSceneData.extents);
					spTree_lights->getVisible(box, culling.culledLights, wiSPTree::SortType::SP_TREE_SORT_NONE);
				}

				// We sort lights so that closer lights will have more priority for shadows!
				spTree_lights->Sort(camera->translation, culling.culledLights, wiSPTree::SortType::SP_TREE_SORT_FRONT_TO_BACK);

				int i = 0;
				int shadowCounter_2D = 0;
				int shadowCounter_Cube = 0;
				for (auto& c : culling.culledLights)
				{
					Light* l = (Light*)c;
					l->entityArray_index = i;

					// Link shadowmaps to lights till there are free slots

					l->shadowMap_index = -1;

					if (l->shadow)
					{
						switch (l->GetType())
						{
						case Light::DIRECTIONAL:
							if ((shadowCounter_2D + 2) < SHADOWCOUNT_2D)
							{
								l->shadowMap_index = shadowCounter_2D;
								shadowCounter_2D += 3;
							}
							break;
						case Light::SPOT:
							if (shadowCounter_2D < SHADOWCOUNT_2D)
							{
								l->shadowMap_index = shadowCounter_2D;
								shadowCounter_2D++;
							}
							break;
						case Light::POINT:
						case Light::SPHERE:
						case Light::DISC:
						case Light::RECTANGLE:
						case Light::TUBE:
							if (shadowCounter_Cube < SHADOWCOUNT_CUBE)
							{
								l->shadowMap_index = shadowCounter_Cube;
								shadowCounter_Cube++;
							}
							break;
						default:
							break;
						}
					}

					i++;
				}
			}
		}
	}
	wiProfiler::GetInstance().EndRange(); // SPTree Culling

	// Ocean will override any current reflectors
	if (ocean != nullptr)
	{
		requestReflectionRendering = true; 
		XMVECTOR _refPlane = XMPlaneFromPointNormal(XMVectorSet(0, ocean->waterHeight, 0, 0), XMVectorSet(0, 1, 0, 0));
		XMFLOAT4 plane;
		XMStoreFloat4(&plane, _refPlane);
		waterPlane = wiWaterPlane(plane.x, plane.y, plane.z, plane.w);
	}

	for (auto& x : emitterSystems)
	{
		x->Update(dt*GetGameSpeed());
	}

	if (GetTemporalAAEnabled())
	{
		const XMFLOAT4& halton = wiMath::GetHaltonSequence(GetDevice()->GetFrameCount() % 256);
		static float jitter = 1.0f;
		temporalAAJitterPrev = temporalAAJitter;
		temporalAAJitter.x = jitter * (halton.x * 2 - 1) / (float)GetInternalResolution().x;
		temporalAAJitter.y = jitter * (halton.y * 2 - 1) / (float)GetInternalResolution().y;
		cam->Projection.m[2][0] = temporalAAJitter.x;
		cam->Projection.m[2][1] = temporalAAJitter.y;
		cam->BakeMatrices();
	}
	else
	{
		temporalAAJitter = XMFLOAT2(0, 0);
		temporalAAJitterPrev = XMFLOAT2(0, 0);
	}

	refCam->Reflect(cam, waterPlane.getXMFLOAT4());

	UpdateBoneLines();
	UpdateCubes();

	renderTime_Prev = renderTime;
	renderTime += dt * GameSpeed;
	deltaTime = dt;
}
void wiRenderer::UpdateRenderData(GRAPHICSTHREAD threadID)
{
	UpdateWorldCB(threadID); // only commits when parameters are changed
	UpdateFrameCB(threadID);
	BindPersistentState(threadID);

	ManageDecalAtlas(threadID);

	const FrameCulling& mainCameraCulling = frameCullings[getCamera()];

	// Fill Light Array with lights + decals in the frustum:
	{
		const CulledList& culledLights = mainCameraCulling.culledLights;

		static ShaderEntityType* entityArray = (ShaderEntityType*)_mm_malloc(sizeof(ShaderEntityType)*MAX_SHADER_ENTITY_COUNT, 16);
		static XMMATRIX* matrixArray = (XMMATRIX*)_mm_malloc(sizeof(XMMATRIX)*MATRIXARRAY_COUNT, 16);

		const XMMATRIX viewMatrix = cam->GetView();

		UINT entityCounter = 0;
		UINT matrixCounter = 0;

		entityArrayOffset_ForceFields = 0;
		entityArrayCount_ForceFields = 0;

		for (Cullable* c : culledLights)
		{
			if (entityCounter == MAX_SHADER_ENTITY_COUNT)
			{
				assert(0); // too many entities!
				entityCounter--;
				break;
			}

			Light* l = (Light*)c;
			if (!l->IsActive())
			{
				continue;
			}

			const int shadowIndex = l->shadowMap_index;

			entityArray[entityCounter].type = l->GetType();
			entityArray[entityCounter].positionWS = l->translation;
			XMStoreFloat3(&entityArray[entityCounter].positionVS, XMVector3TransformCoord(XMLoadFloat3(&entityArray[entityCounter].positionWS), viewMatrix));
			entityArray[entityCounter].range = l->enerDis.y;
			entityArray[entityCounter].color = wiMath::CompressColor(l->color);
			entityArray[entityCounter].energy = l->enerDis.x;
			entityArray[entityCounter].shadowBias = l->shadowBias;
			entityArray[entityCounter].additionalData_index = shadowIndex;
			switch (l->GetType())
			{
			case Light::DIRECTIONAL:
			{
				entityArray[entityCounter].directionWS = l->GetDirection();
				entityArray[entityCounter].shadowKernel = 1.0f / SHADOWRES_2D;

				if (shadowIndex >= 0)
				{
					matrixArray[shadowIndex + 0] = l->shadowCam_dirLight[0].getVP();
					matrixArray[shadowIndex + 1] = l->shadowCam_dirLight[1].getVP();
					matrixArray[shadowIndex + 2] = l->shadowCam_dirLight[2].getVP();
					matrixCounter = max(matrixCounter, (UINT)shadowIndex + 2);
				}
			}
			break;
			case Light::SPOT:
			{
				entityArray[entityCounter].coneAngleCos = cosf(l->enerDis.z * 0.5f);
				entityArray[entityCounter].directionWS = l->GetDirection();
				XMStoreFloat3(&entityArray[entityCounter].directionVS, XMVector3TransformNormal(XMLoadFloat3(&entityArray[entityCounter].directionWS), viewMatrix));
				entityArray[entityCounter].shadowKernel = 1.0f / SHADOWRES_2D;

				if (l->shadow && shadowIndex >= 0 && !l->shadowCam_spotLight.empty())
				{
					matrixArray[shadowIndex + 0] = l->shadowCam_spotLight[0].getVP();
					matrixCounter = max(matrixCounter, (UINT)shadowIndex + 2);
				}
			}
			break;
			case Light::POINT:
			{
				entityArray[entityCounter].shadowKernel = 1.0f / SHADOWRES_CUBE;
			}
			break;
			case Light::SPHERE:
			case Light::DISC:
			case Light::RECTANGLE:
			case Light::TUBE:
			{
				XMMATRIX lightMat = XMLoadFloat4x4(&l->world);
				// Note: area lights are facing back by default
				XMStoreFloat3(&entityArray[entityCounter].directionWS, XMVector3TransformNormal(XMVectorSet(-1, 0, 0, 0), lightMat)); // right dir
				XMStoreFloat3(&entityArray[entityCounter].directionVS, XMVector3TransformNormal(XMVectorSet(0, 1, 0, 0), lightMat)); // up dir
				XMStoreFloat3(&entityArray[entityCounter].positionVS, XMVector3TransformNormal(XMVectorSet(0, 0, -1, 0), lightMat)); // front dir
				entityArray[entityCounter].texMulAdd = XMFLOAT4(l->radius, l->width, l->height, 0);
			}
			break;
			}

			entityCounter++;
		}
		for (Decal* decal : mainCameraCulling.culledDecals)
		{
			if (entityCounter == MAX_SHADER_ENTITY_COUNT)
			{
				assert(0); // too many entities!
				entityCounter--;
				break;
			}
			if (matrixCounter >= MATRIXARRAY_COUNT)
			{
				assert(0); // too many decals, can't upload the rest to matrixarray!
				matrixCounter--;
				break;
			}
			entityArray[entityCounter].type = ENTITY_TYPE_DECAL;
			entityArray[entityCounter].positionWS = decal->translation;
			XMStoreFloat3(&entityArray[entityCounter].positionVS, XMVector3TransformCoord(XMLoadFloat3(&decal->translation), viewMatrix));
			entityArray[entityCounter].range = max(decal->scale.x, max(decal->scale.y, decal->scale.z)) * 2;
			entityArray[entityCounter].texMulAdd = decal->atlasMulAdd;
			entityArray[entityCounter].color = wiMath::CompressColor(XMFLOAT4(decal->color.x, decal->color.y, decal->color.z, decal->GetOpacity()));
			entityArray[entityCounter].energy = decal->emissive;

			entityArray[entityCounter].additionalData_index = matrixCounter;
			matrixArray[matrixCounter] = XMMatrixTranspose(XMMatrixInverse(nullptr, XMLoadFloat4x4(&decal->world)));
			matrixCounter++;

			entityCounter++;
		}

		entityArrayOffset_ForceFields = entityCounter;
		for (auto& model : GetScene().models)
		{
			for (ForceField* force : model->forces)
			{
				if (entityCounter == MAX_SHADER_ENTITY_COUNT)
				{
					assert(0); // too many entities!
					entityCounter--;
					break;
				}

				entityArray[entityCounter].type = force->type;
				entityArray[entityCounter].positionWS = force->translation;
				entityArray[entityCounter].energy = force->gravity;
				entityArray[entityCounter].range = 1.0f / max(0.0001f, force->range); // avoid division in shader
				entityArray[entityCounter].coneAngleCos = force->range; // this will be the real range in the less common shaders...
				// The default planar force field is facing upwards, and thus the pull direction is downwards:
				XMStoreFloat3(&entityArray[entityCounter].directionWS, XMVector3Normalize(XMVector3TransformNormal(XMVectorSet(0, -1, 0, 0), XMLoadFloat4x4(&force->world))));

				entityCounter++;
			}
		}
		entityArrayCount_ForceFields = entityCounter - entityArrayOffset_ForceFields;

		GetDevice()->UpdateBuffer(resourceBuffers[RBTYPE_ENTITYARRAY], entityArray, threadID, sizeof(ShaderEntityType)*entityCounter);
		GetDevice()->UpdateBuffer(resourceBuffers[RBTYPE_MATRIXARRAY], matrixArray, threadID, sizeof(XMMATRIX)*matrixCounter);

		const GPUResource* resources[] = {
			resourceBuffers[RBTYPE_ENTITYARRAY],
			resourceBuffers[RBTYPE_MATRIXARRAY],
		};
		GetDevice()->BindResourcesVS(resources, SBSLOT_ENTITYARRAY, ARRAYSIZE(resources), threadID);
		GetDevice()->BindResourcesPS(resources, SBSLOT_ENTITYARRAY, ARRAYSIZE(resources), threadID);
		GetDevice()->BindResourcesCS(resources, SBSLOT_ENTITYARRAY, ARRAYSIZE(resources), threadID);
	}

	wiProfiler::GetInstance().BeginRange("Skinning", wiProfiler::DOMAIN_GPU, threadID);
	GetDevice()->EventBegin("Skinning", threadID);
	{
		bool streamOutSetUp = false;

		for (Model* model : GetScene().models)
		{
			// Update material constant buffers:
			MaterialCB materialGPUData;
			for (auto& it : model->materials)
			{
				Material* material = it.second;
				materialGPUData.Create(*material);
				// These will probably not change every time so only issue a GPU memory update if it is necessary:
				if (memcmp(&material->gpuData, &materialGPUData, sizeof(MaterialCB)) != 0)
				{
					material->gpuData = materialGPUData;
					GetDevice()->UpdateBuffer(&material->constantBuffer, &materialGPUData, threadID);
				}
			}

			// Skinning:
			for (MeshCollection::iterator iter = model->meshes.begin(); iter != model->meshes.end(); ++iter)
			{
				Mesh* mesh = iter->second;

				if (mesh->hasArmature() && !mesh->hasDynamicVB() && mesh->renderable && !mesh->vertices_POS.empty()
					&& mesh->streamoutBuffer_POS.IsValid() && mesh->vertexBuffer_POS.IsValid())
				{
					Armature* armature = mesh->armature;

					if (!streamOutSetUp)
					{
						// Set up skinning shader
						streamOutSetUp = true;
						GPUBuffer* vbs[] = {
							nullptr,nullptr,nullptr,nullptr,nullptr,nullptr,nullptr,nullptr
						};
						const UINT strides[] = {
							0,0,0,0,0,0,0,0
						};
						GetDevice()->BindVertexBuffers(vbs, 0, ARRAYSIZE(vbs), strides, nullptr, threadID);
						//GetDevice()->BindCS(computeShaders[CSTYPE_SKINNING], threadID);
						GetDevice()->BindComputePSO(CPSO_skinning, threadID);
					}

					// Upload bones for skinning to shader
					for (unsigned int k = 0; k < armature->boneCollection.size(); k++)
					{
						armature->boneData[k].Create(armature->boneCollection[k]->boneRelativity);
					}
					GetDevice()->UpdateBuffer(&armature->boneBuffer, armature->boneData.data(), threadID, (int)(sizeof(Armature::ShaderBoneType) * armature->boneCollection.size()));
					GetDevice()->BindResourceCS(&armature->boneBuffer, SKINNINGSLOT_IN_BONEBUFFER, threadID);

					// Do the skinning
					const GPUResource* vbs[] = {
						&mesh->vertexBuffer_POS,
						&mesh->vertexBuffer_BON,
					};
					const GPUUnorderedResource* sos[] = {
						&mesh->streamoutBuffer_POS,
						&mesh->streamoutBuffer_PRE,
					};

					GetDevice()->BindResourcesCS(vbs, SKINNINGSLOT_IN_VERTEX_POS, ARRAYSIZE(vbs), threadID);
					GetDevice()->BindUnorderedAccessResourcesCS(sos, 0, ARRAYSIZE(sos), threadID);

					GetDevice()->Dispatch((UINT)ceilf((float)mesh->vertices_POS.size() / SKINNING_COMPUTE_THREADCOUNT), 1, 1, threadID);

				}
				else if (mesh->hasDynamicVB())
				{
					// Upload CPU skinned vertex buffer (Soft body VB)
					size_t size_pos = sizeof(Mesh::Vertex_POS)*mesh->vertices_Transformed_POS.size();
					size_t size_pre = sizeof(Mesh::Vertex_POS)*mesh->vertices_Transformed_PRE.size();
					UINT offset;
					void* vertexData = GetDevice()->AllocateFromRingBuffer(dynamicVertexBufferPool, size_pos + size_pre, offset, threadID);
					mesh->bufferOffset_POS = offset;
					mesh->bufferOffset_PRE = offset + (UINT)size_pos;
					memcpy(vertexData, mesh->vertices_Transformed_POS.data(), size_pos);
					memcpy(reinterpret_cast<void*>(reinterpret_cast<size_t>(vertexData) + size_pos), mesh->vertices_Transformed_PRE.data(), size_pre);
					GetDevice()->InvalidateBufferAccess(dynamicVertexBufferPool, threadID);
				}
			}
		}

		if (streamOutSetUp)
		{
			// Unload skinning shader
			//GetDevice()->BindCS(nullptr, threadID);
			GetDevice()->UnBindUnorderedAccessResources(0, 3, threadID);
			GetDevice()->UnBindResources(SKINNINGSLOT_IN_VERTEX_POS, 4, threadID);
		}

	}
	GetDevice()->EventEnd(threadID);
	wiProfiler::GetInstance().EndRange(threadID); // skinning

	// Particle system simulation/sorting/culling:
	for (auto& x : emitterSystems)
	{
		x->UpdateRenderData(threadID);
	}
	for (wiHairParticle* hair : mainCameraCulling.culledHairParticleSystems)
	{
		hair->ComputeCulling(getCamera(), threadID);
	}

	// Compute water simulation:
	if (ocean != nullptr)
	{
		ocean->UpdateDisplacementMap(renderTime, threadID);
	}

	// Render out of date environment probes:
	RefreshEnvProbes(threadID);

	// Bind environment probes:
	{
		const GPUResource* envMaps[] = {
			globalEnvProbes[0] == nullptr ? enviroMap : globalEnvProbes[0]->cubeMap.GetTexture(),
			globalEnvProbes[1] == nullptr ? enviroMap : globalEnvProbes[1]->cubeMap.GetTexture(),
		};
		GetDevice()->BindResourcesPS(envMaps, TEXSLOT_ENV0, ARRAYSIZE(envMaps), threadID);
		GetDevice()->BindResourcesCS(envMaps, TEXSLOT_ENV0, ARRAYSIZE(envMaps), threadID);
	}
}
void wiRenderer::OcclusionCulling_Render(GRAPHICSTHREAD threadID)
{
	if (!GetOcclusionCullingEnabled() || spTree == nullptr || GetFreezeCullingCameraEnabled())
	{
		return;
	}

	const FrameCulling& culling = frameCullings[getCamera()];
	const CulledCollection& culledRenderer = culling.culledRenderer;

	wiProfiler::GetInstance().BeginRange("Occlusion Culling Render", wiProfiler::DOMAIN_GPU, threadID);

	int queryID = 0;

	if (!culledRenderer.empty())
	{
		GetDevice()->EventBegin("Occlusion Culling Render", threadID);

		//GetDevice()->BindRasterizerState(rasterizers[RSTYPE_OCCLUDEE], threadID);
		//GetDevice()->BindBlendState(blendStates[BSTYPE_COLORWRITEDISABLE], threadID);
		//GetDevice()->BindDepthStencilState(depthStencils[DSSTYPE_DEPTHREAD], STENCILREF_DEFAULT, threadID);
		//GetDevice()->BindVertexLayout(nullptr, threadID);
		//GetDevice()->BindVS(vertexShaders[VSTYPE_CUBE], threadID);
		//GetDevice()->BindPS(nullptr, threadID);

		GetDevice()->BindGraphicsPSO(PSO_occlusionquery, threadID);

		GetDevice()->BindPrimitiveTopology(PRIMITIVETOPOLOGY::TRIANGLESTRIP, threadID);

		int queryID = 0;

		for (CulledCollection::const_iterator iter = culledRenderer.begin(); iter != culledRenderer.end(); ++iter)
		{
			Mesh* mesh = iter->first;
			if (!mesh->renderable)
			{
				continue;
			}
			const CulledObjectList& visibleInstances = iter->second;

			MiscCB cb;
			for (Object* instance : visibleInstances)
			{
				if(queryID >= ARRAYSIZE(occlusionQueries))
				{
					instance->occlusionQueryID = -1; // assign an invalid id from the pool
					continue;
				}
				
				// If a query could be retrieved from the pool for the instance, the instance can be occluded, so render it
				GPUQuery& query = occlusionQueries[queryID];
				if (!query.IsValid())
				{
					continue;
				}

				if (instance->bounds.intersects(getCamera()->translation) || mesh->softBody) // todo: correct softbody
				{
					// camera is inside the instance, mark it as visible in this frame:
					instance->occlusionHistory |= 1;
				}
				else
				{
					// only query for occlusion if the camera is outside the instance
					instance->occlusionQueryID = queryID; // just assign the id from the pool
					queryID++;

					// previous frame view*projection because these are drawn against the previous depth buffer:
					cb.mTransform = XMMatrixTranspose(instance->GetOBB()*prevFrameCam->GetViewProjection()); 
					GetDevice()->UpdateBuffer(constantBuffers[CBTYPE_MISC], &cb, threadID);

					// render bounding box to later read the occlusion status
					GetDevice()->QueryBegin(&query, threadID);
					GetDevice()->Draw(14, 0, threadID);
					GetDevice()->QueryEnd(&query, threadID);
				}
			}
		}

		GetDevice()->EventEnd(threadID);
	}

	wiProfiler::GetInstance().EndRange(threadID); // Occlusion Culling Render
}
void wiRenderer::OcclusionCulling_Read()
{
	if (!GetOcclusionCullingEnabled() || spTree == nullptr || GetFreezeCullingCameraEnabled())
	{
		return;
	}

	wiProfiler::GetInstance().BeginRange("Occlusion Culling Read", wiProfiler::DOMAIN_CPU);

	const FrameCulling& culling = frameCullings[getCamera()];
	const CulledCollection& culledRenderer = culling.culledRenderer;

	if (!culledRenderer.empty())
	{
		GetDevice()->EventBegin("Occlusion Culling Read", GRAPHICSTHREAD_IMMEDIATE);

		for (CulledCollection::const_iterator iter = culledRenderer.begin(); iter != culledRenderer.end(); ++iter)
		{
			Mesh* mesh = iter->first;
			if (!mesh->renderable || mesh->softBody) // todo: correct softbody
			{
				continue;
			}

			const CulledObjectList& visibleInstances = iter->second;

			for (Object* instance : visibleInstances)
			{
				instance->occlusionHistory <<= 1; // advance history by 1 frame
				if (instance->occlusionQueryID < 0)
				{
					instance->occlusionHistory |= 1; // mark this frame as visible
					continue;
				}
				GPUQuery& query = occlusionQueries[instance->occlusionQueryID];
				if (!query.IsValid())
				{
					instance->occlusionHistory |= 1; // mark this frame as visible
					continue;
				}

				while (!GetDevice()->QueryRead(&query, GRAPHICSTHREAD_IMMEDIATE)) {}

				if (query.result_passed == TRUE)
				{
					instance->occlusionHistory |= 1; // mark this frame as visible
				}
				else
				{
					// leave this frame as occluded
				}
			}
		}

		GetDevice()->EventEnd(GRAPHICSTHREAD_IMMEDIATE);
	}

	wiProfiler::GetInstance().EndRange(); // Occlusion Culling Read
}
void wiRenderer::UpdateImages()
{
	for (wiSprite* x : images)
		x->Update(GameSpeed);
	for (wiSprite* x : waterRipples)
		x->Update(GameSpeed);

	ManageImages();
	ManageWaterRipples();
}
void wiRenderer::ManageImages()
{
	while (!images.empty() &&
		(images.front()->effects.opacity <= 0 + FLT_EPSILON || images.front()->effects.fade == 1))
	{
		images.pop_front();
	}
}
void wiRenderer::PutDecal(Decal* decal)
{
	GetScene().GetWorldNode()->decals.insert(decal);
}
void wiRenderer::PutWaterRipple(const std::string& image, const XMFLOAT3& pos)
{
	wiSprite* img=new wiSprite("","",image);
	img->anim.fad=0.01f;
	img->anim.scaleX=0.2f;
	img->anim.scaleY=0.2f;
	img->effects.pos=pos;
	img->effects.rotation=(wiRandom::getRandom(0,1000)*0.001f)*2*3.1415f;
	img->effects.siz=XMFLOAT2(1,1);
	img->effects.typeFlag=WORLD;
	img->effects.quality=QUALITY_ANISOTROPIC;
	img->effects.pivot = XMFLOAT2(0.5f, 0.5f);
	img->effects.lookAt=waterPlane.getXMFLOAT4();
	img->effects.lookAt.w=1;
	waterRipples.push_back(img);
}
void wiRenderer::ManageWaterRipples(){
	while(	
		!waterRipples.empty() && 
			(waterRipples.front()->effects.opacity <= 0 + FLT_EPSILON || waterRipples.front()->effects.fade==1)
		)
		waterRipples.pop_front();
}
void wiRenderer::DrawWaterRipples(GRAPHICSTHREAD threadID)
{
	GetDevice()->EventBegin("Water Ripples", threadID);
	for(wiSprite* i:waterRipples){
		i->DrawNormal(threadID);
	}
	GetDevice()->EventEnd(threadID);
}

void wiRenderer::DrawDebugSpheres(Camera* camera, GRAPHICSTHREAD threadID)
{
	//if(debugSpheres){
	//	BindPrimitiveTopology(TRIANGLESTRIP,threadID);
	//	BindVertexLayout(vertexLayouts[VLTYPE_EFFECT] : vertexLayouts[VLTYPE_LINE],threadID);
	//
	//	BindRasterizerState(rasterizers[RSTYPE_FRONT],threadID);
	//	BindDepthStencilState(depthStencils[DSSTYPE_XRAY],STENCILREF_EMPTY,threadID);
	//	BindBlendState(blendStates[BSTYPE_TRANSPARENT],threadID);


	//	BindPS(linePS,threadID);
	//	BindVS(lineVS,threadID);

	//	BindVertexBuffer(HitSphere::vertexBuffer,0,sizeof(XMFLOAT3A),threadID);

	//	for (unsigned int i = 0; i<spheres.size(); i++){
	//		//MAPPED_SUBRESOURCE mappedResource;
	//		LineBuffer sb;
	//		sb.mWorldViewProjection=XMMatrixTranspose(
	//			XMMatrixRotationQuaternion(XMLoadFloat4(&camera->rotation))*
	//			XMMatrixScaling( spheres[i]->radius,spheres[i]->radius,spheres[i]->radius ) *
	//			XMMatrixTranslationFromVector( XMLoadFloat3(&spheres[i]->translation) )
	//			*camera->GetViewProjection()
	//			);

	//		XMFLOAT4A propColor;
	//		if(spheres[i]->TYPE==HitSphere::HitSphereType::HITTYPE)      propColor = XMFLOAT4A(0.1098f,0.4196f,1,1);
	//		else if(spheres[i]->TYPE==HitSphere::HitSphereType::INVTYPE) propColor=XMFLOAT4A(0,0,0,1);
	//		else if(spheres[i]->TYPE==HitSphere::HitSphereType::ATKTYPE) propColor=XMFLOAT4A(0.96f,0,0,1);
	//		sb.color=propColor;

	//		UpdateBuffer(lineBuffer,&sb,threadID);


	//		//threadID->Draw((HitSphere::RESOLUTION+1)*2,0);
	//		Draw((HitSphere::RESOLUTION+1)*2,threadID);

	//	}
	//}
	
}
void wiRenderer::DrawDebugBoneLines(Camera* camera, GRAPHICSTHREAD threadID)
{
	//if(debugBoneLines){
	//	GetDevice()->EventBegin("DebugBoneLines", threadID);

	//	GetDevice()->BindPrimitiveTopology(LINELIST,threadID);
	//	GetDevice()->BindVertexLayout(vertexLayouts[VLTYPE_LINE],threadID);
	//
	//	GetDevice()->BindRasterizerState(rasterizers[RSTYPE_WIRE_DOUBLESIDED_SMOOTH],threadID);
	//	GetDevice()->BindDepthStencilState(depthStencils[DSSTYPE_XRAY],STENCILREF_EMPTY,threadID);
	//	GetDevice()->BindBlendState(blendStates[BSTYPE_TRANSPARENT],threadID);


	//	GetDevice()->BindPS(pixelShaders[PSTYPE_LINE],threadID);
	//	GetDevice()->BindVS(vertexShaders[VSTYPE_LINE],threadID);

	//	MiscCB sb;
	//	for (unsigned int i = 0; i<boneLines.size(); i++){
	//		sb.mTransform = XMMatrixTranspose(XMLoadFloat4x4(&boneLines[i]->desc.transform)*camera->GetViewProjection());
	//		sb.mColor = boneLines[i]->desc.color;

	//		GetDevice()->UpdateBuffer(constantBuffers[CBTYPE_MISC], &sb, threadID);

	//		const GPUBuffer* vbs[] = {
	//			&boneLines[i]->vertexBuffer,
	//		};
	//		const UINT strides[] = {
	//			sizeof(XMFLOAT4) + sizeof(XMFLOAT4),
	//		};
	//		GetDevice()->BindVertexBuffers(vbs, 0, ARRAYSIZE(vbs), strides, nullptr, threadID);
	//		GetDevice()->Draw(2, 0, threadID);
	//	}

	//	GetDevice()->EventEnd(threadID);
	//}
}
void wiRenderer::DrawDebugLines(Camera* camera, GRAPHICSTHREAD threadID)
{
	//if (linesTemp.empty())
	//	return;

	//GetDevice()->EventBegin("DebugLines", threadID);

	//GetDevice()->BindPrimitiveTopology(LINELIST, threadID);
	//GetDevice()->BindVertexLayout(vertexLayouts[VLTYPE_LINE], threadID);

	//GetDevice()->BindRasterizerState(rasterizers[RSTYPE_WIRE_DOUBLESIDED_SMOOTH], threadID);
	//GetDevice()->BindDepthStencilState(depthStencils[DSSTYPE_XRAY], STENCILREF_EMPTY, threadID);
	//GetDevice()->BindBlendState(blendStates[BSTYPE_TRANSPARENT], threadID);


	//GetDevice()->BindPS(pixelShaders[PSTYPE_LINE], threadID);
	//GetDevice()->BindVS(vertexShaders[VSTYPE_LINE], threadID);

	//MiscCB sb;
	//for (unsigned int i = 0; i<linesTemp.size(); i++){
	//	sb.mTransform = XMMatrixTranspose(XMLoadFloat4x4(&linesTemp[i]->desc.transform)*camera->GetViewProjection());
	//	sb.mColor = linesTemp[i]->desc.color;

	//	GetDevice()->UpdateBuffer(constantBuffers[CBTYPE_MISC], &sb, threadID);

	//	const GPUBuffer* vbs[] = {
	//		&linesTemp[i]->vertexBuffer,
	//	};
	//	const UINT strides[] = {
	//		sizeof(XMFLOAT4) + sizeof(XMFLOAT4),
	//	};
	//	GetDevice()->BindVertexBuffers(vbs, 0, ARRAYSIZE(vbs), strides, nullptr, threadID);
	//	GetDevice()->Draw(2, 0, threadID);
	//}

	//for (Lines* x : linesTemp)
	//	delete x;
	//linesTemp.clear();

	//GetDevice()->EventEnd(threadID);
}
void wiRenderer::DrawDebugBoxes(Camera* camera, GRAPHICSTHREAD threadID)
{
	//if(debugPartitionTree || !renderableBoxes.empty()){
	//	GetDevice()->EventBegin("DebugBoxes", threadID);

	//	GetDevice()->BindPrimitiveTopology(LINELIST,threadID);
	//	GetDevice()->BindVertexLayout(vertexLayouts[VLTYPE_LINE],threadID);

	//	GetDevice()->BindRasterizerState(rasterizers[RSTYPE_WIRE_DOUBLESIDED_SMOOTH],threadID);
	//	GetDevice()->BindDepthStencilState(depthStencils[DSSTYPE_DEPTHREAD],STENCILREF_EMPTY,threadID);
	//	GetDevice()->BindBlendState(blendStates[BSTYPE_TRANSPARENT],threadID);


	//	GetDevice()->BindPS(pixelShaders[PSTYPE_LINE],threadID);
	//	GetDevice()->BindVS(vertexShaders[VSTYPE_LINE],threadID);

	//	const GPUBuffer* vbs[] = {
	//		&Cube::vertexBuffer,
	//	};
	//	const UINT strides[] = {
	//		sizeof(XMFLOAT4) + sizeof(XMFLOAT4),
	//	};
	//	GetDevice()->BindVertexBuffers(vbs, 0, ARRAYSIZE(vbs), strides, nullptr, threadID);
	//	GetDevice()->BindIndexBuffer(&Cube::indexBuffer, INDEXFORMAT_16BIT, 0, threadID);

	//	MiscCB sb;
	//	for (auto& x : cubes)
	//	{
	//		sb.mTransform =XMMatrixTranspose(XMLoadFloat4x4(&x.desc.transform)*camera->GetViewProjection());
	//		sb.mColor=x.desc.color;

	//		GetDevice()->UpdateBuffer(constantBuffers[CBTYPE_MISC], &sb, threadID);

	//		GetDevice()->DrawIndexed(24, 0, 0, threadID);
	//	}
	//	cubes.clear();

	//	for (auto& x : renderableBoxes)
	//	{
	//		sb.mTransform = XMMatrixTranspose(XMLoadFloat4x4(&x.first)*camera->GetViewProjection());
	//		sb.mColor = x.second;

	//		GetDevice()->UpdateBuffer(constantBuffers[CBTYPE_MISC], &sb, threadID);

	//		GetDevice()->DrawIndexed(24, 0, 0, threadID);
	//	}
	//	renderableBoxes.clear();

	//	GetDevice()->EventEnd(threadID);
	//}
}
void wiRenderer::DrawTranslators(Camera* camera, GRAPHICSTHREAD threadID)
{
	//if(!renderableTranslators.empty()){
	//	GetDevice()->EventBegin("Translators", threadID);


	//	GetDevice()->BindVertexLayout(vertexLayouts[VLTYPE_LINE],threadID);

	//	GetDevice()->BindDepthStencilState(depthStencils[DSSTYPE_XRAY],STENCILREF_EMPTY,threadID);


	//	GetDevice()->BindPS(pixelShaders[PSTYPE_LINE],threadID);
	//	GetDevice()->BindVS(vertexShaders[VSTYPE_LINE],threadID);
	//	
	//	XMMATRIX VP = camera->GetViewProjection();

	//	MiscCB sb;
	//	for (auto& x : renderableTranslators)
	//	{
	//		if (!x->enabled)
	//			continue;

	//		XMMATRIX mat = XMMatrixScaling(x->dist, x->dist, x->dist)*XMMatrixTranslation(x->translation.x, x->translation.y, x->translation.z)*VP;
	//		XMMATRIX matX = XMMatrixTranspose(mat);
	//		XMMATRIX matY = XMMatrixTranspose(XMMatrixRotationZ(XM_PIDIV2)*XMMatrixRotationY(XM_PIDIV2)*mat);
	//		XMMATRIX matZ = XMMatrixTranspose(XMMatrixRotationY(-XM_PIDIV2)*XMMatrixRotationZ(-XM_PIDIV2)*mat);

	//		// Planes:
	//		{
	//			const GPUBuffer* vbs[] = {
	//				wiTranslator::vertexBuffer_Plane,
	//			};
	//			const UINT strides[] = {
	//				sizeof(XMFLOAT4) + sizeof(XMFLOAT4),
	//			};
	//			GetDevice()->BindVertexBuffers(vbs, 0, ARRAYSIZE(vbs), strides, nullptr, threadID);
	//			GetDevice()->BindRasterizerState(rasterizers[RSTYPE_DOUBLESIDED], threadID);
	//			GetDevice()->BindPrimitiveTopology(TRIANGLELIST, threadID);
	//			GetDevice()->BindBlendState(blendStates[BSTYPE_ADDITIVE], threadID);
	//		}

	//		// xy
	//		sb.mTransform = matX;
	//		sb.mColor = x->state == wiTranslator::TRANSLATOR_XY ? XMFLOAT4(1, 1, 1, 1) : XMFLOAT4(0.2f, 0.2f, 0, 0.2f);
	//		GetDevice()->UpdateBuffer(constantBuffers[CBTYPE_MISC], &sb, threadID);
	//		GetDevice()->Draw(wiTranslator::vertexCount_Plane, 0, threadID);

	//		// xz
	//		sb.mTransform = matZ;
	//		sb.mColor = x->state == wiTranslator::TRANSLATOR_XZ ? XMFLOAT4(1, 1, 1, 1) : XMFLOAT4(0.2f, 0.2f, 0, 0.2f);
	//		GetDevice()->UpdateBuffer(constantBuffers[CBTYPE_MISC], &sb, threadID);
	//		GetDevice()->Draw(wiTranslator::vertexCount_Plane, 0, threadID);

	//		// yz
	//		sb.mTransform = matY;
	//		sb.mColor = x->state == wiTranslator::TRANSLATOR_YZ ? XMFLOAT4(1, 1, 1, 1) : XMFLOAT4(0.2f, 0.2f, 0, 0.2f);
	//		GetDevice()->UpdateBuffer(constantBuffers[CBTYPE_MISC], &sb, threadID);
	//		GetDevice()->Draw(wiTranslator::vertexCount_Plane, 0, threadID);

	//		// Lines:
	//		{
	//			const GPUBuffer* vbs[] = {
	//				wiTranslator::vertexBuffer_Axis,
	//			};
	//			const UINT strides[] = {
	//				sizeof(XMFLOAT4) + sizeof(XMFLOAT4),
	//			};
	//			GetDevice()->BindVertexBuffers(vbs, 0, ARRAYSIZE(vbs), strides, nullptr, threadID);
	//			GetDevice()->BindRasterizerState(rasterizers[RSTYPE_WIRE_DOUBLESIDED_SMOOTH], threadID);
	//			GetDevice()->BindPrimitiveTopology(LINELIST, threadID);
	//			GetDevice()->BindBlendState(blendStates[BSTYPE_TRANSPARENT], threadID);
	//		}

	//		// x
	//		sb.mTransform = matX;
	//		sb.mColor = x->state == wiTranslator::TRANSLATOR_X ? XMFLOAT4(1, 1, 1, 1) : XMFLOAT4(1, 0, 0, 1);
	//		GetDevice()->UpdateBuffer(constantBuffers[CBTYPE_MISC], &sb, threadID);
	//		GetDevice()->Draw(wiTranslator::vertexCount_Axis, 0, threadID);

	//		// y
	//		sb.mTransform = matY;
	//		sb.mColor = x->state == wiTranslator::TRANSLATOR_Y ? XMFLOAT4(1, 1, 1, 1) : XMFLOAT4(0, 1, 0, 1);
	//		GetDevice()->UpdateBuffer(constantBuffers[CBTYPE_MISC], &sb, threadID);
	//		GetDevice()->Draw(wiTranslator::vertexCount_Axis, 0, threadID);

	//		// z
	//		sb.mTransform = matZ;
	//		sb.mColor = x->state == wiTranslator::TRANSLATOR_Z ? XMFLOAT4(1, 1, 1, 1) : XMFLOAT4(0, 0, 1, 1);
	//		GetDevice()->UpdateBuffer(constantBuffers[CBTYPE_MISC], &sb, threadID);
	//		GetDevice()->Draw(wiTranslator::vertexCount_Axis, 0, threadID);

	//		// Origin:
	//		{
	//			const GPUBuffer* vbs[] = {
	//				wiTranslator::vertexBuffer_Origin,
	//			};
	//			const UINT strides[] = {
	//				sizeof(XMFLOAT4) + sizeof(XMFLOAT4),
	//			};
	//			GetDevice()->BindVertexBuffers(vbs, 0, ARRAYSIZE(vbs), strides, nullptr, threadID);
	//			sb.mTransform = XMMatrixTranspose(mat);
	//			sb.mColor = x->state == wiTranslator::TRANSLATOR_XYZ ? XMFLOAT4(1, 1, 1, 1) : XMFLOAT4(0.5f, 0.5f, 0.5f, 1);
	//			GetDevice()->UpdateBuffer(constantBuffers[CBTYPE_MISC], &sb, threadID);
	//			GetDevice()->BindPrimitiveTopology(TRIANGLELIST, threadID);
	//			GetDevice()->BindRasterizerState(rasterizers[RSTYPE_FRONT], threadID);
	//			GetDevice()->Draw(wiTranslator::vertexCount_Origin, 0, threadID);
	//		}
	//	}

	//	GetDevice()->EventEnd(threadID);

	//	renderableTranslators.clear();
	//}
}
void wiRenderer::DrawDebugEnvProbes(Camera* camera, GRAPHICSTHREAD threadID)
{
	//if (debugEnvProbes && !GetScene().environmentProbes.empty()) {
	//	GetDevice()->EventBegin("Debug EnvProbes", threadID);

	//	GetDevice()->BindPrimitiveTopology(TRIANGLELIST, threadID);
	//	GetDevice()->BindRasterizerState(rasterizers[RSTYPE_FRONT], threadID);

	//	GetDevice()->BindVertexLayout(nullptr, threadID);

	//	GetDevice()->BindDepthStencilState(depthStencils[DSSTYPE_DEFAULT], STENCILREF_DEFAULT, threadID);
	//	GetDevice()->BindBlendState(blendStates[BSTYPE_OPAQUE], threadID);


	//	GetDevice()->BindPS(pixelShaders[PSTYPE_CUBEMAP], threadID);
	//	GetDevice()->BindVS(vertexShaders[VSTYPE_SPHERE], threadID);

	//	MiscCB sb;
	//	for (auto& x : GetScene().environmentProbes)
	//	{
	//		sb.mTransform = XMMatrixTranspose(x->getMatrix());
	//		sb.mColor = XMFLOAT4(1, 1, 1, 1);
	//		GetDevice()->UpdateBuffer(constantBuffers[CBTYPE_MISC], &sb, threadID);

	//		GetDevice()->BindResourcePS(x->cubeMap.GetTexture(), TEXSLOT_ENV0, threadID);

	//		GetDevice()->Draw(2880, 0, threadID); // uv-sphere
	//	}

	//	GetDevice()->EventEnd(threadID);
	//}
}
void wiRenderer::DrawDebugGridHelper(Camera* camera, GRAPHICSTHREAD threadID)
{
	//if(gridHelper){
	//	GetDevice()->EventBegin("GridHelper", threadID);

	//	GetDevice()->BindPrimitiveTopology(LINELIST,threadID);
	//	GetDevice()->BindVertexLayout(vertexLayouts[VLTYPE_LINE],threadID);

	//	GetDevice()->BindRasterizerState(rasterizers[RSTYPE_WIRE_DOUBLESIDED_SMOOTH],threadID);
	//	GetDevice()->BindDepthStencilState(depthStencils[DSSTYPE_DEPTHREAD],STENCILREF_EMPTY,threadID);
	//	GetDevice()->BindBlendState(blendStates[BSTYPE_TRANSPARENT],threadID);


	//	GetDevice()->BindPS(pixelShaders[PSTYPE_LINE],threadID);
	//	GetDevice()->BindVS(vertexShaders[VSTYPE_LINE],threadID);

	//	static float col = 0.7f;
	//	static int gridVertexCount = 0;
	//	static GPUBuffer* grid = nullptr;
	//	if (grid == nullptr)
	//	{
	//		const float h = 0.01f; // avoid z-fight with zero plane
	//		const int a = 20;
	//		XMFLOAT4 verts[((a+1) * 2 + (a+1) * 2) * 2];

	//		int count = 0;
	//		for (int i = 0; i <= a; ++i)
	//		{
	//			verts[count++] = XMFLOAT4(i - a*0.5f, h, -a*0.5f, 1);
	//			verts[count++] = (i == a / 2 ? XMFLOAT4(0, 0, 1, 1) : XMFLOAT4(col, col, col, 1));

	//			verts[count++] = XMFLOAT4(i - a*0.5f, h, +a*0.5f, 1);
	//			verts[count++] = (i == a / 2 ? XMFLOAT4(0, 0, 1, 1) : XMFLOAT4(col, col, col, 1));
	//		}
	//		for (int j = 0; j <= a; ++j)
	//		{
	//			verts[count++] = XMFLOAT4(-a*0.5f, h, j - a*0.5f, 1);
	//			verts[count++] = (j == a / 2 ? XMFLOAT4(1, 0, 0, 1) : XMFLOAT4(col, col, col, 1));

	//			verts[count++] = XMFLOAT4(+a*0.5f, h, j - a*0.5f, 1);
	//			verts[count++] = (j == a / 2 ? XMFLOAT4(1, 0, 0, 1) : XMFLOAT4(col, col, col, 1));
	//		}

	//		gridVertexCount = ARRAYSIZE(verts) / 2;

	//		GPUBufferDesc bd;
	//		ZeroMemory(&bd, sizeof(bd));
	//		bd.Usage = USAGE_IMMUTABLE;
	//		bd.ByteWidth = sizeof(verts);
	//		bd.BindFlags = BIND_VERTEX_BUFFER;
	//		bd.CPUAccessFlags = 0;
	//		SubresourceData InitData;
	//		ZeroMemory(&InitData, sizeof(InitData));
	//		InitData.pSysMem = verts;
	//		grid = new GPUBuffer;
	//		wiRenderer::GetDevice()->CreateBuffer(&bd, &InitData, grid);
	//	}

	//	MiscCB sb;
	//	sb.mTransform = XMMatrixTranspose(camera->GetViewProjection());
	//	sb.mColor = XMFLOAT4(1, 1, 1, 1);

	//	GetDevice()->UpdateBuffer(constantBuffers[CBTYPE_MISC], &sb, threadID);

	//	const GPUBuffer* vbs[] = {
	//		grid,
	//	};
	//	const UINT strides[] = {
	//		sizeof(XMFLOAT4) + sizeof(XMFLOAT4),
	//	};
	//	GetDevice()->BindVertexBuffers(vbs, 0, ARRAYSIZE(vbs), strides, nullptr, threadID);
	//	GetDevice()->Draw(gridVertexCount, 0, threadID);

	//	GetDevice()->EventEnd(threadID);
	//}
}
void wiRenderer::DrawDebugVoxels(Camera* camera, GRAPHICSTHREAD threadID)
{
	//if (voxelHelper && textures[TEXTYPE_3D_VOXELRADIANCE] != nullptr) {
	//	GetDevice()->EventBegin("Debug Voxels", threadID);

	//	GetDevice()->BindPrimitiveTopology(POINTLIST, threadID);

	//	GetDevice()->BindRasterizerState(rasterizers[RSTYPE_BACK], threadID);
	//	GetDevice()->BindDepthStencilState(depthStencils[DSSTYPE_DEFAULT], STENCILREF_EMPTY, threadID);
	//	GetDevice()->BindBlendState(blendStates[BSTYPE_OPAQUE], threadID);


	//	GetDevice()->BindPS(pixelShaders[PSTYPE_VOXEL], threadID);
	//	GetDevice()->BindVS(vertexShaders[VSTYPE_VOXEL], threadID);
	//	GetDevice()->BindGS(geometryShaders[GSTYPE_VOXEL], threadID);

	//	GetDevice()->BindVertexLayout(nullptr, threadID);



	//	MiscCB sb;
	//	sb.mTransform = XMMatrixTranspose(XMMatrixTranslationFromVector(XMLoadFloat3(&voxelSceneData.center)) * camera->GetViewProjection());
	//	sb.mColor = XMFLOAT4(1, 1, 1, 1);

	//	GetDevice()->UpdateBuffer(constantBuffers[CBTYPE_MISC], &sb, threadID);

	//	GetDevice()->Draw(voxelSceneData.res * voxelSceneData.res * voxelSceneData.res, 0, threadID);

	//	GetDevice()->BindGS(nullptr, threadID);

	//	GetDevice()->EventEnd(threadID);
	//}
}
void wiRenderer::DrawDebugEmitters(Camera* camera, GRAPHICSTHREAD threadID)
{
	//if (debugEmitters || !renderableBoxes.empty()) {
	//	GetDevice()->EventBegin("DebugEmitters", threadID);

	//	GetDevice()->BindPrimitiveTopology(TRIANGLELIST, threadID);
	//	GetDevice()->BindVertexLayout(vertexLayouts[VLTYPE_OBJECT_DEBUG], threadID);

	//	GetDevice()->BindRasterizerState(rasterizers[RSTYPE_WIRE_DOUBLESIDED_SMOOTH], threadID);
	//	GetDevice()->BindDepthStencilState(depthStencils[DSSTYPE_DEPTHREAD], STENCILREF_EMPTY, threadID);
	//	GetDevice()->BindBlendState(blendStates[BSTYPE_OPAQUE], threadID);


	//	GetDevice()->BindPS(pixelShaders[PSTYPE_OBJECT_DEBUG], threadID);
	//	GetDevice()->BindVS(vertexShaders[VSTYPE_OBJECT_DEBUG], threadID);

	//	MiscCB sb;
	//	for (auto& x : emitterSystems)
	//	{
	//		if (x->object != nullptr && x->object->mesh != nullptr)
	//		{
	//			sb.mTransform = XMMatrixTranspose(XMLoadFloat4x4(&x->object->world)*camera->GetViewProjection());
	//			sb.mColor = XMFLOAT4(0, 1, 0, 1);
	//			GetDevice()->UpdateBuffer(constantBuffers[CBTYPE_MISC], &sb, threadID);

	//			const GPUBuffer* vbs[] = {
	//				&x->object->mesh->vertexBuffer_POS,
	//			};
	//			const UINT strides[] = {
	//				sizeof(Mesh::Vertex_POS),
	//			};
	//			GetDevice()->BindVertexBuffers(vbs, 0, ARRAYSIZE(vbs), strides, nullptr, threadID);
	//			GetDevice()->BindIndexBuffer(&x->object->mesh->indexBuffer, x->object->mesh->GetIndexFormat(), 0, threadID);

	//			GetDevice()->DrawIndexed((int)x->object->mesh->indices.size(), 0, 0, threadID);
	//		}
	//	}

	//	GetDevice()->EventEnd(threadID);
	//}
}
void wiRenderer::DrawDebugForceFields(Camera* camera, GRAPHICSTHREAD threadID)
{
	//if (debugForceFields) {
	//	GetDevice()->EventBegin("DebugForceFields", threadID);

	//	GetDevice()->BindVertexLayout(nullptr, threadID);

	//	GetDevice()->BindDepthStencilState(depthStencils[DSSTYPE_XRAY], STENCILREF_EMPTY, threadID);
	//	GetDevice()->BindBlendState(blendStates[BSTYPE_TRANSPARENT], threadID);


	//	GetDevice()->BindPS(pixelShaders[PSTYPE_FORCEFIELDVISUALIZER], threadID);

	//	MiscCB sb;
	//	uint32_t i = 0;
	//	for (auto& model : GetScene().models)
	//	{
	//		for (ForceField* force : model->forces)
	//		{
	//			sb.mTransform = XMMatrixTranspose(camera->GetViewProjection());
	//			sb.mColor = XMFLOAT4(camera->translation.x, camera->translation.y, camera->translation.z, (float)i);
	//			GetDevice()->UpdateBuffer(constantBuffers[CBTYPE_MISC], &sb, threadID);

	//			switch (force->type)
	//			{
	//			case ENTITY_TYPE_FORCEFIELD_POINT:
	//				GetDevice()->BindRasterizerState(rasterizers[RSTYPE_BACK], threadID);
	//				GetDevice()->BindPrimitiveTopology(TRIANGLELIST, threadID);
	//				GetDevice()->BindVS(vertexShaders[VSTYPE_FORCEFIELDVISUALIZER_POINT], threadID);
	//				GetDevice()->Draw(2880, 0, threadID); // uv-sphere
	//				break;
	//			case ENTITY_TYPE_FORCEFIELD_PLANE:
	//				GetDevice()->BindRasterizerState(rasterizers[RSTYPE_FRONT], threadID);
	//				GetDevice()->BindPrimitiveTopology(TRIANGLESTRIP, threadID);
	//				GetDevice()->BindVS(vertexShaders[VSTYPE_FORCEFIELDVISUALIZER_PLANE], threadID);
	//				GetDevice()->Draw(14, 0, threadID); // box
	//				break;
	//			}

	//			++i;
	//		}
	//	}

	//	GetDevice()->EventEnd(threadID);
	//}
}

void wiRenderer::DrawSoftParticles(Camera* camera, GRAPHICSTHREAD threadID)
{
	// todo: remove allocation of vector
	vector<wiEmittedParticle*> sortedEmitters(emitterSystems.begin(), emitterSystems.end());
	std::sort(sortedEmitters.begin(), sortedEmitters.end(), [&](const wiEmittedParticle* a, const wiEmittedParticle* b) {
		return wiMath::DistanceSquared(camera->translation, a->GetPosition()) > wiMath::DistanceSquared(camera->translation, b->GetPosition());
	});

	for (wiEmittedParticle* e : sortedEmitters)
	{
		e->Draw(threadID);
	}
}
void wiRenderer::DrawTrails(GRAPHICSTHREAD threadID, Texture2D* refracRes)
{
	//if (objectsWithTrails.empty())
	//{
	//	return;
	//}

	//GetDevice()->EventBegin("RibbonTrails", threadID);

	//GetDevice()->BindPrimitiveTopology(TRIANGLESTRIP,threadID);
	//GetDevice()->BindVertexLayout(vertexLayouts[VLTYPE_TRAIL],threadID);

	//GetDevice()->BindRasterizerState(wireRender?rasterizers[RSTYPE_WIRE_DOUBLESIDED]:rasterizers[RSTYPE_DOUBLESIDED],threadID);
	//GetDevice()->BindDepthStencilState(depthStencils[DSSTYPE_DEFAULT],STENCILREF_EMPTY,threadID);
	//GetDevice()->BindBlendState(blendStates[BSTYPE_OPAQUE],threadID);

	//GetDevice()->BindPS(pixelShaders[PSTYPE_TRAIL],threadID);
	//GetDevice()->BindVS(vertexShaders[VSTYPE_TRAIL],threadID);
	//
	//GetDevice()->BindResourcePS(refracRes,TEXSLOT_ONDEMAND0,threadID);

	//for (Object* o : objectsWithTrails)
	//{
	//	if (o->trail.size() >= 4)
	//	{

	//		GetDevice()->BindResourcePS(o->trailDistortTex, TEXSLOT_ONDEMAND1, threadID);
	//		GetDevice()->BindResourcePS(o->trailTex, TEXSLOT_ONDEMAND2, threadID);

	//		std::vector<RibbonVertex> trails;

	//		int bounds = (int)o->trail.size();
	//		trails.reserve(bounds * 10);
	//		int req = bounds - 3;
	//		for (int k = 0; k < req; k += 2)
	//		{
	//			static const float trailres = 10.f;
	//			for (float r = 0.0f; r <= 1.0f; r += 1.0f / trailres)
	//			{
	//				XMVECTOR point0 = XMVectorCatmullRom(
	//					XMLoadFloat3(&o->trail[k ? (k - 2) : 0].pos)
	//					, XMLoadFloat3(&o->trail[k].pos)
	//					, XMLoadFloat3(&o->trail[k + 2].pos)
	//					, XMLoadFloat3(&o->trail[k + 6 < bounds ? (k + 6) : (bounds - 2)].pos)
	//					, r
	//				),
	//					point1 = XMVectorCatmullRom(
	//						XMLoadFloat3(&o->trail[k ? (k - 1) : 1].pos)
	//						, XMLoadFloat3(&o->trail[k + 1].pos)
	//						, XMLoadFloat3(&o->trail[k + 3].pos)
	//						, XMLoadFloat3(&o->trail[k + 5 < bounds ? (k + 5) : (bounds - 1)].pos)
	//						, r
	//					);
	//				XMFLOAT3 xpoint0, xpoint1;
	//				XMStoreFloat3(&xpoint0, point0);
	//				XMStoreFloat3(&xpoint1, point1);
	//				trails.push_back(RibbonVertex(xpoint0
	//					, wiMath::Lerp(XMFLOAT2((float)k / (float)bounds, 0), XMFLOAT2((float)(k + 1) / (float)bounds, 0), r)
	//					, wiMath::Lerp(o->trail[k].col, o->trail[k + 2].col, r)
	//					, 1
	//				));
	//				trails.push_back(RibbonVertex(xpoint1
	//					, wiMath::Lerp(XMFLOAT2((float)k / (float)bounds, 1), XMFLOAT2((float)(k + 1) / (float)bounds, 1), r)
	//					, wiMath::Lerp(o->trail[k + 1].col, o->trail[k + 3].col, r)
	//					, 1
	//				));
	//			}
	//		}
	//		if (!trails.empty())
	//		{
	//			UINT trailOffset;
	//			void* buffer = GetDevice()->AllocateFromRingBuffer(dynamicVertexBufferPool, sizeof(RibbonVertex)*trails.size(), trailOffset, threadID);
	//			memcpy(buffer, trails.data(), sizeof(RibbonVertex)*trails.size());
	//			GetDevice()->InvalidateBufferAccess(dynamicVertexBufferPool, threadID);

	//			const GPUBuffer* vbs[] = {
	//				dynamicVertexBufferPool
	//			};
	//			const UINT strides[] = {
	//				sizeof(RibbonVertex)
	//			};
	//			const UINT offsets[] = {
	//				trailOffset
	//			};
	//			GetDevice()->BindVertexBuffers(vbs, 0, ARRAYSIZE(vbs), strides, offsets, threadID);
	//			GetDevice()->Draw((int)trails.size(), 0, threadID);

	//			trails.clear();
	//		}
	//	}
	//}

	//GetDevice()->EventEnd(threadID);
}
void wiRenderer::DrawImagesAdd(GRAPHICSTHREAD threadID, Texture2D* refracRes){
	imagesRTAdd.Activate(threadID,0,0,0,1);
	//wiImage::BatchBegin(threadID);
	for(wiSprite* x : images){
		if(x->effects.blendFlag==BLENDMODE_ADDITIVE){
			/*Texture2D* nor = x->effects.normalMap;
			x->effects.setNormalMap(nullptr);
			bool changedBlend=false;
			if(x->effects.blendFlag==BLENDMODE_OPAQUE && nor){
				x->effects.blendFlag=BLENDMODE_ADDITIVE;
				changedBlend=true;
			}*/
			x->Draw(refracRes,  threadID);
			/*if(changedBlend)
				x->effects.blendFlag=BLENDMODE_OPAQUE;
			x->effects.setNormalMap(nor);*/
		}
	}
}
void wiRenderer::DrawImages(GRAPHICSTHREAD threadID, Texture2D* refracRes){
	imagesRT.Activate(threadID,0,0,0,0);
	//wiImage::BatchBegin(threadID);
	for(wiSprite* x : images){
		if(x->effects.blendFlag==BLENDMODE_ALPHA || x->effects.blendFlag==BLENDMODE_OPAQUE){
			/*Texture2D* nor = x->effects.normalMap;
			x->effects.setNormalMap(nullptr);
			bool changedBlend=false;
			if(x->effects.blendFlag==BLENDMODE_OPAQUE && nor){
				x->effects.blendFlag=BLENDMODE_ADDITIVE;
				changedBlend=true;
			}*/
			x->Draw(refracRes,  threadID);
			/*if(changedBlend)
				x->effects.blendFlag=BLENDMODE_OPAQUE;
			x->effects.setNormalMap(nor);*/
		}
	}
}
void wiRenderer::DrawImagesNormals(GRAPHICSTHREAD threadID, Texture2D* refracRes){
	normalMapRT.Activate(threadID,0,0,0,0);
	//wiImage::BatchBegin(threadID);
	for(wiSprite* x : images){
		x->DrawNormal(threadID);
	}
}
void wiRenderer::DrawLights(Camera* camera, GRAPHICSTHREAD threadID)
{
	//const FrameCulling& culling = frameCullings[camera];
	//const CulledList& culledLights = culling.culledLights;

	//GetDevice()->EventBegin("Light Render", threadID);
	//wiProfiler::GetInstance().BeginRange("Light Render", wiProfiler::DOMAIN_GPU, threadID);

	//GetDevice()->BindPrimitiveTopology(TRIANGLELIST,threadID);

	//
	//GetDevice()->BindRasterizerState(rasterizers[RSTYPE_BACK],threadID);

	//GetDevice()->BindVertexLayout(nullptr, threadID);

	//// Environmental light (envmap + voxelGI) is always drawn
	//{
	//	GetDevice()->BindBlendState(blendStates[BSTYPE_ENVIRONMENTALLIGHT], threadID);
	//	GetDevice()->BindDepthStencilState(depthStencils[DSSTYPE_DIRLIGHT], STENCILREF_DEFAULT, threadID);
	//	GetDevice()->BindVS(vertexShaders[VSTYPE_DIRLIGHT], threadID); // just full screen triangle so we can use it
	//	GetDevice()->BindPS(pixelShaders[PSTYPE_ENVIRONMENTALLIGHT], threadID);
	//	GetDevice()->Draw(3, 0, threadID); // full screen triangle
	//}

	//GetDevice()->BindBlendState(blendStates[BSTYPE_DEFERREDLIGHT], threadID);

	//for (int type = 0; type < Light::LIGHTTYPE_COUNT; ++type)
	//{

	//	switch (type)
	//	{
	//	case Light::DIRECTIONAL:
	//		GetDevice()->BindVS(vertexShaders[VSTYPE_DIRLIGHT], threadID);
	//		if (SOFTSHADOWQUALITY_2D)
	//		{
	//			GetDevice()->BindPS(pixelShaders[PSTYPE_DIRLIGHT_SOFT], threadID);
	//		}
	//		else
	//		{
	//			GetDevice()->BindPS(pixelShaders[PSTYPE_DIRLIGHT], threadID);
	//		}
	//		GetDevice()->BindDepthStencilState(depthStencils[DSSTYPE_DIRLIGHT], STENCILREF_DEFAULT, threadID);
	//		break;
	//	case Light::POINT:
	//		GetDevice()->BindVS(vertexShaders[VSTYPE_POINTLIGHT], threadID);
	//		GetDevice()->BindPS(pixelShaders[PSTYPE_POINTLIGHT], threadID);
	//		GetDevice()->BindDepthStencilState(depthStencils[DSSTYPE_LIGHT], STENCILREF_DEFAULT, threadID);
	//		break;
	//	case Light::SPOT:
	//		GetDevice()->BindVS(vertexShaders[VSTYPE_SPOTLIGHT], threadID);
	//		GetDevice()->BindPS(pixelShaders[PSTYPE_SPOTLIGHT], threadID);
	//		GetDevice()->BindDepthStencilState(depthStencils[DSSTYPE_LIGHT], STENCILREF_DEFAULT, threadID);
	//		break;
	//	case Light::SPHERE:
	//		GetDevice()->BindVS(vertexShaders[VSTYPE_DIRLIGHT], threadID);
	//		GetDevice()->BindPS(pixelShaders[PSTYPE_SPHERELIGHT], threadID);
	//		GetDevice()->BindDepthStencilState(depthStencils[DSSTYPE_DIRLIGHT], STENCILREF_DEFAULT, threadID);
	//		break;
	//	case Light::DISC:
	//		GetDevice()->BindVS(vertexShaders[VSTYPE_DIRLIGHT], threadID);
	//		GetDevice()->BindPS(pixelShaders[PSTYPE_DISCLIGHT], threadID);
	//		GetDevice()->BindDepthStencilState(depthStencils[DSSTYPE_DIRLIGHT], STENCILREF_DEFAULT, threadID);
	//		break;
	//	case Light::RECTANGLE:
	//		GetDevice()->BindVS(vertexShaders[VSTYPE_DIRLIGHT], threadID);
	//		GetDevice()->BindPS(pixelShaders[PSTYPE_RECTANGLELIGHT], threadID);
	//		GetDevice()->BindDepthStencilState(depthStencils[DSSTYPE_DIRLIGHT], STENCILREF_DEFAULT, threadID);
	//		break;
	//	case Light::TUBE:
	//		GetDevice()->BindVS(vertexShaders[VSTYPE_DIRLIGHT], threadID);
	//		GetDevice()->BindPS(pixelShaders[PSTYPE_TUBELIGHT], threadID);
	//		GetDevice()->BindDepthStencilState(depthStencils[DSSTYPE_DIRLIGHT], STENCILREF_DEFAULT, threadID);
	//		break;
	//	}


	//	for (Cullable* c : culledLights)
	//	{
	//		Light* l = (Light*)c;
	//		if (l->GetType() != type || !l->IsActive())
	//			continue;

	//		switch (type)
	//		{
	//		case Light::DIRECTIONAL:
	//		case Light::SPHERE:
	//		case Light::DISC:
	//		case Light::RECTANGLE:
	//		case Light::TUBE:
	//			{
	//				MiscCB miscCb;
	//				miscCb.mColor.x = (float)l->entityArray_index;
	//				GetDevice()->UpdateBuffer(constantBuffers[CBTYPE_MISC], &miscCb, threadID);

	//				GetDevice()->Draw(3, 0, threadID); // full screen triangle
	//			}
	//			break;
	//		case Light::POINT:
	//			{
	//				MiscCB miscCb;
	//				miscCb.mColor.x = (float)l->entityArray_index;
	//				float sca = l->enerDis.y + 1;
	//				miscCb.mTransform = XMMatrixTranspose(XMMatrixScaling(sca, sca, sca)*XMMatrixTranslation(l->translation.x, l->translation.y, l->translation.z) * camera->GetViewProjection());
	//				GetDevice()->UpdateBuffer(constantBuffers[CBTYPE_MISC], &miscCb, threadID);

	//				GetDevice()->Draw(240, 0, threadID); // icosphere
	//			}
	//			break;
	//		case Light::SPOT:
	//			{
	//				MiscCB miscCb;
	//				miscCb.mColor.x = (float)l->entityArray_index;
	//				const float coneS = (const float)(l->enerDis.z / XM_PIDIV4);
	//				miscCb.mTransform = XMMatrixTranspose(
	//					XMMatrixScaling(coneS*l->enerDis.y, l->enerDis.y, coneS*l->enerDis.y)*
	//					XMMatrixRotationQuaternion(XMLoadFloat4(&l->rotation))*
	//					XMMatrixTranslationFromVector(XMLoadFloat3(&l->translation)) *
	//					camera->GetViewProjection()
	//				);
	//				GetDevice()->UpdateBuffer(constantBuffers[CBTYPE_MISC], &miscCb, threadID);

	//				GetDevice()->Draw(192, 0, threadID); // cone
	//			}
	//			break;
	//		}
	//	}


	//}

	//wiProfiler::GetInstance().EndRange(threadID);
	//GetDevice()->EventEnd(threadID);
}
void wiRenderer::DrawVolumeLights(Camera* camera, GRAPHICSTHREAD threadID)
{
	//const FrameCulling& culling = frameCullings[camera];
	//const CulledList& culledLights = culling.culledLights;

	//if(!culledLights.empty())
	//{
	//	GetDevice()->EventBegin("Light Volume Render", threadID);

	//	GetDevice()->BindPrimitiveTopology(TRIANGLELIST,threadID);
	//	GetDevice()->BindVertexLayout(nullptr, threadID);
	//	GetDevice()->BindDepthStencilState(depthStencils[DSSTYPE_DEPTHREAD],STENCILREF_DEFAULT,threadID);

	//	
	//	GetDevice()->BindPS(pixelShaders[PSTYPE_VOLUMELIGHT],threadID);

	//	GetDevice()->BindConstantBufferPS(constantBuffers[CBTYPE_VOLUMELIGHT], CB_GETBINDSLOT(VolumeLightCB), threadID);
	//	GetDevice()->BindConstantBufferVS(constantBuffers[CBTYPE_VOLUMELIGHT], CB_GETBINDSLOT(VolumeLightCB), threadID);


	//	for (int type = Light::POINT; type < Light::LIGHTTYPE_COUNT; ++type)
	//	{
	//		switch (type)
	//		{
	//		case Light::POINT:
	//			GetDevice()->BindBlendState(blendStates[BSTYPE_ADDITIVE], threadID);
	//			GetDevice()->BindVS(vertexShaders[VSTYPE_VOLUMEPOINTLIGHT], threadID);
	//			GetDevice()->BindRasterizerState(rasterizers[RSTYPE_FRONT], threadID);
	//			break;
	//		case Light::SPOT:
	//			GetDevice()->BindBlendState(blendStates[BSTYPE_ADDITIVE], threadID);
	//			GetDevice()->BindVS(vertexShaders[VSTYPE_VOLUMESPOTLIGHT], threadID);
	//			GetDevice()->BindRasterizerState(rasterizers[RSTYPE_DOUBLESIDED], threadID);
	//			break;
	//		case Light::SPHERE:
	//			GetDevice()->BindBlendState(blendStates[BSTYPE_OPAQUE], threadID);
	//			GetDevice()->BindVS(vertexShaders[VSTYPE_VOLUMESPHERELIGHT], threadID);
	//			GetDevice()->BindRasterizerState(rasterizers[RSTYPE_FRONT], threadID);
	//			break;
	//		case Light::DISC:
	//			GetDevice()->BindBlendState(blendStates[BSTYPE_OPAQUE], threadID);
	//			GetDevice()->BindVS(vertexShaders[VSTYPE_VOLUMEDISCLIGHT], threadID);
	//			GetDevice()->BindRasterizerState(rasterizers[RSTYPE_FRONT], threadID);
	//			break;
	//		case Light::RECTANGLE:
	//			GetDevice()->BindBlendState(blendStates[BSTYPE_OPAQUE], threadID);
	//			GetDevice()->BindVS(vertexShaders[VSTYPE_VOLUMERECTANGLELIGHT], threadID);
	//			GetDevice()->BindRasterizerState(rasterizers[RSTYPE_BACK], threadID);
	//			break;
	//		case Light::TUBE:
	//			GetDevice()->BindBlendState(blendStates[BSTYPE_OPAQUE], threadID);
	//			GetDevice()->BindVS(vertexShaders[VSTYPE_VOLUMETUBELIGHT], threadID);
	//			GetDevice()->BindRasterizerState(rasterizers[RSTYPE_FRONT], threadID);
	//			break;
	//		}

	//		for (Cullable* c : culledLights) 
	//		{
	//			Light* l = (Light*)c;
	//			if (l->GetType() == type && l->noHalo == false) {

	//				VolumeLightCB lcb;
	//				lcb.col = l->color;
	//				lcb.enerdis = l->enerDis;

	//				if (type == Light::POINT) 
	//				{
	//					lcb.enerdis.w = l->enerDis.y*l->enerDis.x*0.01f; // scale
	//					lcb.world = XMMatrixTranspose(
	//						XMMatrixScaling(lcb.enerdis.w, lcb.enerdis.w, lcb.enerdis.w)*
	//						XMMatrixRotationQuaternion(XMLoadFloat4(&camera->rotation))*
	//						XMMatrixTranslationFromVector(XMLoadFloat3(&l->translation))
	//					);

	//					GetDevice()->UpdateBuffer(constantBuffers[CBTYPE_VOLUMELIGHT], &lcb, threadID);

	//					GetDevice()->Draw(108, 0, threadID); // circle
	//				}
	//				else if(type == Light::SPOT)
	//				{
	//					float coneS = (float)(l->enerDis.z / 0.7853981852531433);
	//					lcb.enerdis.w = l->enerDis.y*l->enerDis.x*0.03f; // scale
	//					lcb.world = XMMatrixTranspose(
	//						XMMatrixScaling(coneS*lcb.enerdis.w, lcb.enerdis.w, coneS*lcb.enerdis.w)*
	//						XMMatrixRotationQuaternion(XMLoadFloat4(&l->rotation))*
	//						XMMatrixTranslationFromVector(XMLoadFloat3(&l->translation))
	//					);

	//					GetDevice()->UpdateBuffer(constantBuffers[CBTYPE_VOLUMELIGHT], &lcb, threadID);

	//					GetDevice()->Draw(192, 0, threadID); // cone
	//				}
	//				else if (type == Light::SPHERE)
	//				{
	//					lcb.world = XMMatrixTranspose(
	//						XMMatrixScaling(l->radius, l->radius, l->radius)*
	//						XMMatrixRotationQuaternion(XMLoadFloat4(&l->rotation))*
	//						XMMatrixTranslationFromVector(XMLoadFloat3(&l->translation))*
	//						camera->GetViewProjection()
	//					);

	//					GetDevice()->UpdateBuffer(constantBuffers[CBTYPE_VOLUMELIGHT], &lcb, threadID);

	//					GetDevice()->Draw(2880, 0, threadID); // uv-sphere
	//				}
	//				else if (type == Light::DISC)
	//				{
	//					lcb.world = XMMatrixTranspose(
	//						XMMatrixScaling(l->radius, l->radius, l->radius)*
	//						XMMatrixRotationQuaternion(XMLoadFloat4(&l->rotation))*
	//						XMMatrixTranslationFromVector(XMLoadFloat3(&l->translation))*
	//						camera->GetViewProjection()
	//					);

	//					GetDevice()->UpdateBuffer(constantBuffers[CBTYPE_VOLUMELIGHT], &lcb, threadID);

	//					GetDevice()->Draw(108, 0, threadID); // circle
	//				}
	//				else if (type == Light::RECTANGLE)
	//				{
	//					lcb.world = XMMatrixTranspose(
	//						XMMatrixScaling(l->width * 0.5f, l->height * 0.5f, 0.5f)*
	//						XMMatrixRotationQuaternion(XMLoadFloat4(&l->rotation))*
	//						XMMatrixTranslationFromVector(XMLoadFloat3(&l->translation))*
	//						camera->GetViewProjection()
	//					);

	//					GetDevice()->UpdateBuffer(constantBuffers[CBTYPE_VOLUMELIGHT], &lcb, threadID);

	//					GetDevice()->Draw(6, 0, threadID); // quad
	//				}
	//				else if (type == Light::TUBE)
	//				{
	//					lcb.world = XMMatrixTranspose(
	//						XMMatrixScaling(max(l->width * 0.5f, l->radius), l->radius, l->radius)*
	//						XMMatrixRotationQuaternion(XMLoadFloat4(&l->rotation))*
	//						XMMatrixTranslationFromVector(XMLoadFloat3(&l->translation))*
	//						camera->GetViewProjection()
	//					);

	//					GetDevice()->UpdateBuffer(constantBuffers[CBTYPE_VOLUMELIGHT], &lcb, threadID);

	//					GetDevice()->Draw(384, 0, threadID); // cylinder
	//				}
	//			}
	//		}

	//	}

	//	GetDevice()->EventEnd(threadID);
	//}
}
void wiRenderer::DrawLensFlares(GRAPHICSTHREAD threadID)
{
	const FrameCulling& culling = frameCullings[getCamera()];
	const CulledList& culledLights = culling.culledLights;

	for(Cullable* c: culledLights)
	{
		Light* l = (Light*)c;

		if(!l->lensFlareRimTextures.empty())
		{

			XMVECTOR POS;

			if(l->GetType() ==Light::POINT || l->GetType() ==Light::SPOT){
				POS = XMLoadFloat3(&l->translation);
			}

			else{
				POS = XMVector3Normalize(
					-XMVector3Transform(XMVectorSet(0, -1, 0, 1), XMMatrixRotationQuaternion(XMLoadFloat4(&l->rotation)))
				) * 100000;
			}
			
			XMVECTOR flarePos = XMVector3Project(POS,0.f,0.f,(float)GetInternalResolution().x,(float)GetInternalResolution().y,0.0f,1.0f,getCamera()->GetRealProjection(),getCamera()->GetView(),XMMatrixIdentity());

			if( XMVectorGetX(XMVector3Dot( XMVectorSubtract(POS,getCamera()->GetEye()),getCamera()->GetAt() ))>0 )
				wiLensFlare::Draw(threadID,flarePos,l->lensFlareRimTextures);

		}

	}
}

void wiRenderer::SetShadowProps2D(int resolution, int count, int softShadowQuality)
{
	SHADOWRES_2D = resolution;
	SHADOWCOUNT_2D = count;
	SOFTSHADOWQUALITY_2D = softShadowQuality;

	SAFE_DELETE(Light::shadowMapArray_2D);
	Light::shadowMapArray_2D = new Texture2D;
	Light::shadowMapArray_2D->RequestIndepententRenderTargetArraySlices(true);

	Texture2DDesc desc;
	ZeroMemory(&desc, sizeof(desc));
	desc.Width = SHADOWRES_2D;
	desc.Height = SHADOWRES_2D;
	desc.MipLevels = 1;
	desc.ArraySize = SHADOWCOUNT_2D;
	desc.Format = FORMAT_R16_TYPELESS;
	desc.SampleDesc.Count = 1;
	desc.SampleDesc.Quality = 0;
	desc.Usage = USAGE_DEFAULT;
	desc.BindFlags = BIND_DEPTH_STENCIL | BIND_SHADER_RESOURCE;
	desc.CPUAccessFlags = 0;
	desc.MiscFlags = 0;
	GetDevice()->CreateTexture2D(&desc, nullptr, &Light::shadowMapArray_2D);
}
void wiRenderer::SetShadowPropsCube(int resolution, int count)
{
	SHADOWRES_CUBE = resolution;
	SHADOWCOUNT_CUBE = count;

	SAFE_DELETE(Light::shadowMapArray_Cube);
	Light::shadowMapArray_Cube = new Texture2D;
	Light::shadowMapArray_Cube->RequestIndepententRenderTargetArraySlices(true);
	Light::shadowMapArray_Cube->RequestIndepententRenderTargetCubemapFaces(false);

	Texture2DDesc desc;
	ZeroMemory(&desc, sizeof(desc));
	desc.Width = SHADOWRES_CUBE;
	desc.Height = SHADOWRES_CUBE;
	desc.MipLevels = 1;
	desc.ArraySize = 6 * SHADOWCOUNT_CUBE;
	desc.Format = FORMAT_R16_TYPELESS;
	desc.SampleDesc.Count = 1;
	desc.SampleDesc.Quality = 0;
	desc.Usage = USAGE_DEFAULT;
	desc.BindFlags = BIND_DEPTH_STENCIL | BIND_SHADER_RESOURCE;
	desc.CPUAccessFlags = 0;
	desc.MiscFlags = RESOURCE_MISC_TEXTURECUBE;
	GetDevice()->CreateTexture2D(&desc, nullptr, &Light::shadowMapArray_Cube);
}
void wiRenderer::DrawForShadowMap(GRAPHICSTHREAD threadID)
{
	if (wireRender)
		return;

	// We need to render shadows even if the gamespeed is 0 for these reasons:
	// 1.) Shadow cascades is updated every time according to camera
	// 2.) We can move any other light, or object, too

	//if (GetGameSpeed() > 0) 
	{
		GetDevice()->EventBegin("ShadowMap Render", threadID);
		wiProfiler::GetInstance().BeginRange("Shadow Rendering", wiProfiler::DOMAIN_GPU, threadID);

		const FrameCulling& culling = frameCullings[getCamera()];
		const CulledList& culledLights = culling.culledLights;

		ViewPort vp;

		if (!culledLights.empty())
		{
			GetDevice()->UnBindResources(TEXSLOT_SHADOWARRAY_2D, 2, threadID);

			GetDevice()->BindPrimitiveTopology(TRIANGLELIST, threadID);

			//GetDevice()->BindBlendState(blendStates[BSTYPE_COLORWRITEDISABLE], threadID);

			int shadowCounter_2D = 0;
			int shadowCounter_Cube = 0;
			for (int type = 0; type < Light::LIGHTTYPE_COUNT; ++type)
			{
				switch (type)
				{
				case Light::DIRECTIONAL:
				case Light::SPOT:
				{
					vp.TopLeftX = 0;
					vp.TopLeftY = 0;
					vp.Width = (float)SHADOWRES_2D;
					vp.Height = (float)SHADOWRES_2D;
					vp.MinDepth = 0.0f;
					vp.MaxDepth = 1.0f;
					GetDevice()->BindViewports(1, &vp, threadID);
					break;
				}
				break;
				case Light::POINT:
				case Light::SPHERE:
				case Light::DISC:
				case Light::RECTANGLE:
				case Light::TUBE:
				{
					vp.TopLeftX = 0;
					vp.TopLeftY = 0;
					vp.Width = (float)SHADOWRES_CUBE;
					vp.Height = (float)SHADOWRES_CUBE;
					vp.MinDepth = 0.0f;
					vp.MaxDepth = 1.0f;
					GetDevice()->BindViewports(1, &vp, threadID);

					GetDevice()->BindConstantBufferGS(constantBuffers[CBTYPE_CUBEMAPRENDER], CB_GETBINDSLOT(CubeMapRenderCB), threadID);
					break;
				}
				break;
				default:
					break;
				}

				for (Cullable* c : culledLights)
				{
					Light* l = (Light*)c;
					if (l->GetType() != type || !l->shadow || !l->IsActive())
					{
						continue;
					}

					switch (type)
					{
					case Light::DIRECTIONAL:
					{
						if ((shadowCounter_2D + 2) >= SHADOWCOUNT_2D || l->shadowMap_index < 0 || l->shadowCam_dirLight.empty())
							break;
						shadowCounter_2D += 3; // shadow indices are already complete so a shadow slot is consumed here even if no rendering actually happens!

						for (int index = 0; index < 3; ++index)
						{
							const float siz = l->shadowCam_dirLight[index].size * 0.5f;
							const float f = l->shadowCam_dirLight[index].farplane;
							AABB boundingbox;
							boundingbox.createFromHalfWidth(XMFLOAT3(0, 0, 0), XMFLOAT3(siz, f, siz));
							if (spTree != nullptr)
							{
								CulledList culledObjects;
								CulledCollection culledRenderer;
								spTree->getVisible(boundingbox.get(XMMatrixInverse(0, XMLoadFloat4x4(&l->shadowCam_dirLight[index].View))), culledObjects);
								for (Cullable* x : culledObjects)
								{
									Object* object = (Object*)x;
									if (object->IsCastingShadow())
									{
										culledRenderer[object->mesh].push_front(object);
									}
								}
								if (!culledRenderer.empty())
								{
									GetDevice()->BindRenderTargets(0, nullptr, Light::shadowMapArray_2D, threadID, l->shadowMap_index + index);
									GetDevice()->ClearDepthStencil(Light::shadowMapArray_2D, CLEAR_DEPTH, 0.0f, 0, threadID, l->shadowMap_index + index);

									CameraCB cb;
									cb.mVP = l->shadowCam_dirLight[index].getVP();
									GetDevice()->UpdateBuffer(constantBuffers[CBTYPE_CAMERA], &cb, threadID);

									RenderMeshes(l->shadowCam_dirLight[index].Eye, culledRenderer, SHADERTYPE_SHADOW, RENDERTYPE_OPAQUE, threadID);
								}
							}
						}
					}
					break;
					case Light::SPOT:
					{
						if (shadowCounter_2D >= SHADOWCOUNT_2D || l->shadowMap_index < 0 || l->shadowCam_spotLight.empty())
							break;
						shadowCounter_2D++; // shadow indices are already complete so a shadow slot is consumed here even if no rendering actually happens!

						Frustum frustum;
						frustum.ConstructFrustum(l->shadowCam_spotLight[0].farplane, l->shadowCam_spotLight[0].realProjection, l->shadowCam_spotLight[0].View);
						if (spTree != nullptr)
						{
							CulledList culledObjects;
							CulledCollection culledRenderer;
							spTree->getVisible(frustum, culledObjects);
							for (Cullable* x : culledObjects)
							{
								Object* object = (Object*)x;
								if (object->IsCastingShadow())
								{
									culledRenderer[object->mesh].push_front(object);
								}
							}
							if (!culledRenderer.empty())
							{
								GetDevice()->BindRenderTargets(0, nullptr, Light::shadowMapArray_2D, threadID, l->shadowMap_index);
								GetDevice()->ClearDepthStencil(Light::shadowMapArray_2D, CLEAR_DEPTH, 0.0f, 0, threadID, l->shadowMap_index);

								CameraCB cb;
								cb.mVP = l->shadowCam_spotLight[0].getVP();
								GetDevice()->UpdateBuffer(constantBuffers[CBTYPE_CAMERA], &cb, threadID);

								RenderMeshes(l->translation, culledRenderer, SHADERTYPE_SHADOW, RENDERTYPE_OPAQUE, threadID);
							}
						}
					}
					break;
					case Light::POINT:
					case Light::SPHERE:
					case Light::DISC:
					case Light::RECTANGLE:
					case Light::TUBE:
					{
						if (shadowCounter_Cube >= SHADOWCOUNT_CUBE || l->shadowMap_index < 0 || l->shadowCam_pointLight.empty())
							break;
						shadowCounter_Cube++; // shadow indices are already complete so a shadow slot is consumed here even if no rendering actually happens!

						if (spTree != nullptr)
						{
							CulledList culledObjects;
							CulledCollection culledRenderer;
							spTree->getVisible(l->bounds, culledObjects);
							for (Cullable* x : culledObjects)
							{
								Object* object = (Object*)x;
								if (object->IsCastingShadow())
								{
									culledRenderer[object->mesh].push_front(object);
								}
							}
							if (!culledRenderer.empty())
							{
								GetDevice()->BindRenderTargets(0, nullptr, Light::shadowMapArray_Cube, threadID, l->shadowMap_index);
								GetDevice()->ClearDepthStencil(Light::shadowMapArray_Cube, CLEAR_DEPTH, 0.0f, 0, threadID, l->shadowMap_index);

								MiscCB miscCb;
								miscCb.mColor = XMFLOAT4(l->translation.x, l->translation.y, l->translation.z, 1.0f / l->GetRange()); // reciprocal range, to avoid division in shader
								GetDevice()->UpdateBuffer(constantBuffers[CBTYPE_MISC], &miscCb, threadID);

								CubeMapRenderCB cb;
								for (unsigned int shcam = 0; shcam < l->shadowCam_pointLight.size(); ++shcam)
									cb.mViewProjection[shcam] = l->shadowCam_pointLight[shcam].getVP();

								GetDevice()->UpdateBuffer(constantBuffers[CBTYPE_CUBEMAPRENDER], &cb, threadID);

								RenderMeshes(l->translation, culledRenderer, SHADERTYPE_SHADOWCUBE, RENDERTYPE_OPAQUE, threadID);
							}
						}
					}
					break;
					} // terminate switch
				}

			}

			//GetDevice()->BindGS(nullptr, threadID);
			GetDevice()->BindRenderTargets(0, nullptr, nullptr, threadID);
		}


		wiProfiler::GetInstance().EndRange(); // Shadow Rendering
		GetDevice()->EventEnd(threadID);
	}

	GetDevice()->BindResourcePS(Light::shadowMapArray_2D, TEXSLOT_SHADOWARRAY_2D, threadID);
	GetDevice()->BindResourcePS(Light::shadowMapArray_Cube, TEXSLOT_SHADOWARRAY_CUBE, threadID);
}

void wiRenderer::RenderMeshes(const XMFLOAT3& eye, const CulledCollection& culledRenderer, SHADERTYPE shaderType, UINT renderTypeFlags, GRAPHICSTHREAD threadID,
	bool tessellation, bool occlusionCulling)
{
	// Intensive section, refactor and optimize!

	if (!culledRenderer.empty())
	{
		GraphicsDevice* device = GetDevice();

		device->EventBegin("RenderMeshes", threadID);

		device->BindPrimitiveTopology(TRIANGLELIST, threadID);

		tessellation = tessellation && device->CheckCapability(GraphicsDevice::GRAPHICSDEVICE_CAPABILITY_TESSELLATION);

		const XMFLOAT4X4 __identityMat = XMFLOAT4X4(1, 0, 0, 0, 0, 1, 0, 0, 0, 0, 1, 0, 0, 0, 0, 1);
		XMFLOAT4X4 tempMat;

		struct InstBuf
		{
			Instance instance;
			InstancePrev instancePrev;
		};

<<<<<<< HEAD
=======
		if (shaderType == SHADERTYPE_DEPTHONLY || shaderType == SHADERTYPE_SHADOW || shaderType == SHADERTYPE_SHADOWCUBE)
		{
			device->BindBlendState(blendStates[BSTYPE_COLORWRITEDISABLE], threadID);
		}
		else if(renderTypeFlags & RENDERTYPE_OPAQUE)
		{
			device->BindBlendState(blendStates[BSTYPE_OPAQUE], threadID);
		}
		else
		{
			device->BindBlendState(blendStates[BSTYPE_TRANSPARENT], threadID);
		}

		const bool advancedVBRequest =
			shaderType == SHADERTYPE_FORWARD ||
			shaderType == SHADERTYPE_DEFERRED ||
			shaderType == SHADERTYPE_TILEDFORWARD;

>>>>>>> aaa18cd3
		const bool easyTextureBind = 
			shaderType == SHADERTYPE_TEXTURE || 
			shaderType == SHADERTYPE_SHADOW || 
			shaderType == SHADERTYPE_SHADOWCUBE || 
			shaderType == SHADERTYPE_DEPTHONLY || 
			shaderType == SHADERTYPE_VOXELIZE;

		GraphicsPSO* impostorRequest = GetImpostorPSO(shaderType);

		// Render impostors:
		if (impostorRequest != nullptr)
		{
<<<<<<< HEAD
			device->BindGraphicsPSO(impostorRequest, threadID);
			device->BindConstantBufferPS(Material::constantBuffer_Impostor, CB_GETBINDSLOT(MaterialCB), threadID);
			SetAlphaRef(0.75f, threadID);
=======
			bool impostorRenderSetup = false;

			// Assess the render params:
			VLTYPES realVL = advancedVBRequest ? VLTYPE_OBJECT_ALL : VLTYPE_OBJECT_POS_TEX;
			VSTYPES realVS = realVL == VLTYPE_OBJECT_POS_TEX ? VSTYPE_OBJECT_SIMPLE : VSTYPE_OBJECT_COMMON;
			PSTYPES realPS = PSTYPE_OBJECT_SIMPLEST;
			if (!wireRender)
			{
				switch (shaderType)
				{
				case SHADERTYPE_DEFERRED:
					realPS = PSTYPE_OBJECT_DEFERRED_NORMALMAP;
					break;
				case SHADERTYPE_FORWARD:
					realPS = PSTYPE_OBJECT_FORWARD_DIRLIGHT_NORMALMAP;
					break;
				case SHADERTYPE_TILEDFORWARD:
					realPS = PSTYPE_OBJECT_TILEDFORWARD_NORMALMAP;
					break;
				case SHADERTYPE_DEPTHONLY:
					realPS = PSTYPE_OBJECT_ALPHATESTONLY;
					break;
				default:
					realPS = PSTYPE_OBJECT_TEXTUREONLY;
					break;
				}
			}
>>>>>>> aaa18cd3

			for (CulledCollection::const_iterator iter = culledRenderer.begin(); iter != culledRenderer.end(); ++iter)
			{
				Mesh* mesh = iter->first;
				if (!mesh->renderable || !mesh->hasImpostor())
				{
					continue;
				}

				const CulledObjectList& visibleInstances = iter->second;

				bool instancePrevUpdated = false;

				UINT instancesOffset;
				size_t alloc_size = visibleInstances.size();
				alloc_size *= advancedVBRequest ? sizeof(InstBuf) : sizeof(Instance);
				void* instances = device->AllocateFromRingBuffer(dynamicVertexBufferPool, alloc_size, instancesOffset, threadID);

				int k = 0;
				for (const Object* instance : visibleInstances)
				{
					if (occlusionCulling && instance->IsOccluded())
						continue;

					const float impostorThreshold = instance->bounds.getRadius();
					float dist = wiMath::Distance(eye, instance->bounds.getCenter());
					float dither = instance->transparency;
					dither = wiMath::SmoothStep(1.0f, dither, wiMath::Clamp((dist - mesh->impostorDistance) / impostorThreshold, 0, 1));
					if (dither > 1.0f - FLT_EPSILON)
						continue;

					XMMATRIX boxMat = mesh->aabb.getAsBoxMatrix();

					XMStoreFloat4x4(&tempMat, boxMat*XMLoadFloat4x4(&instance->world));

					if (advancedVBRequest)
					{
						((volatile InstBuf*)instances)[k].instance.Create(tempMat, dither, instance->color);

						XMStoreFloat4x4(&tempMat, boxMat*XMLoadFloat4x4(&instance->worldPrev));
						((volatile InstBuf*)instances)[k].instancePrev.Create(tempMat);
						instancePrevUpdated = true;
					}
					else
					{
						((volatile Instance*)instances)[k].Create(tempMat, dither, instance->color);
					}

					++k;
				}

				device->InvalidateBufferAccess(dynamicVertexBufferPool, threadID);

				if (k < 1)
					continue;

<<<<<<< HEAD
				if (shaderType == SHADERTYPE_DEPTHONLY || shaderType == SHADERTYPE_TEXTURE || IsWireRender())
=======
				if (!advancedVBRequest)
>>>>>>> aaa18cd3
				{
					GPUBuffer* vbs[] = {
						&Mesh::impostorVB_POS,
						&Mesh::impostorVB_TEX,
						dynamicVertexBufferPool
					};
					UINT strides[] = {
						sizeof(Mesh::Vertex_POS),
						sizeof(Mesh::Vertex_TEX),
						sizeof(Instance)
					};
					UINT offsets[] = {
						0,
						0,
						instancesOffset
					};
					device->BindVertexBuffers(vbs, 0, ARRAYSIZE(vbs), strides, offsets, threadID);
				}
				else
				{
					GPUBuffer* vbs[] = {
						&Mesh::impostorVB_POS,
						&Mesh::impostorVB_TEX,
						&Mesh::impostorVB_POS,
						dynamicVertexBufferPool,
						dynamicVertexBufferPool
					};
					UINT strides[] = {
						sizeof(Mesh::Vertex_POS),
						sizeof(Mesh::Vertex_TEX),
						sizeof(Mesh::Vertex_POS),
						sizeof(InstBuf),
						sizeof(InstBuf),
					};
					UINT offsets[] = {
						0,
						0,
						0,
						0,
						instancesOffset,
						instancesOffset + sizeof(Instance)
					};
					device->BindVertexBuffers(vbs, 0, ARRAYSIZE(vbs), strides, offsets, threadID);
				}

				const GPUResource* res[] = {
					static_cast<const GPUResource*>(mesh->impostorTarget.GetTexture(0)),
					static_cast<const GPUResource*>(mesh->impostorTarget.GetTexture(1)),
					static_cast<const GPUResource*>(mesh->impostorTarget.GetTexture(2)),
					static_cast<const GPUResource*>(mesh->impostorTarget.GetTexture(3)),
					static_cast<const GPUResource*>(mesh->impostorTarget.GetTexture(4)),
				};
				device->BindResourcesPS(res, TEXSLOT_ONDEMAND0, (easyTextureBind ? 1 : ARRAYSIZE(res)), threadID);

				device->DrawInstanced(6 * 6, k, 0, 0, threadID); // 6 * 6: see Mesh::CreateImpostorVB function

			}
		}


		PRIMITIVETOPOLOGY prevTOPOLOGY = TRIANGLELIST;

		// Render meshes:
		for (CulledCollection::const_iterator iter = culledRenderer.begin(); iter != culledRenderer.end(); ++iter) 
		{
			Mesh* mesh = iter->first;
			if (!mesh->renderable)
			{
				continue;
			}

			const CulledObjectList& visibleInstances = iter->second;

			const float tessF = mesh->getTessellationFactor();
			const bool tessellatorRequested = tessF > 0 && tessellation;

			PRIMITIVETOPOLOGY realTOPOLOGY = TRIANGLELIST;

			if (tessellatorRequested)
			{
				TessellationCB tessCB;
				tessCB.tessellationFactors = XMFLOAT4(tessF, tessF, tessF, tessF);
				device->UpdateBuffer(constantBuffers[CBTYPE_TESSELLATION], &tessCB, threadID);
				device->BindConstantBufferHS(constantBuffers[CBTYPE_TESSELLATION], CBSLOT_RENDERER_TESSELLATION, threadID);
				realTOPOLOGY = PATCHLIST;
			}

			if (prevTOPOLOGY != realTOPOLOGY)
			{
				prevTOPOLOGY = realTOPOLOGY;
				device->BindPrimitiveTopology(realTOPOLOGY, threadID);
			}

			bool instancePrevUpdated = false;

			bool forceAlphaTestForDithering = false;

			UINT instancesOffset;
			size_t alloc_size = visibleInstances.size();
			alloc_size *= advancedVBRequest ? sizeof(InstBuf) : sizeof(Instance);
			void* instances = device->AllocateFromRingBuffer(dynamicVertexBufferPool, alloc_size, instancesOffset, threadID);

			int k = 0;
			for (const Object* instance : visibleInstances) 
			{
				if (occlusionCulling && instance->IsOccluded())
					continue;

				float dither = instance->transparency;
				if (impostorRequest != nullptr)
				{
					// fade out to impostor...
					const float impostorThreshold = instance->bounds.getRadius();
					float dist = wiMath::Distance(eye, instance->bounds.getCenter());
					if (mesh->hasImpostor())
						dither = wiMath::SmoothStep(dither, 1.0f, wiMath::Clamp((dist - impostorThreshold - mesh->impostorDistance) / impostorThreshold, 0, 1));
				}
				if (dither > 1.0f - FLT_EPSILON)
					continue;

				forceAlphaTestForDithering = forceAlphaTestForDithering || (dither > 0);

				if (mesh->softBody)
					tempMat = __identityMat;
				else
					tempMat = instance->world;

				if (advancedVBRequest || tessellatorRequested)
				{
					((volatile InstBuf*)instances)[k].instance.Create(tempMat, dither, instance->color);

					if (mesh->softBody)
						tempMat = __identityMat;
					else
						tempMat = instance->worldPrev;
					((volatile InstBuf*)instances)[k].instancePrev.Create(tempMat);
					instancePrevUpdated = true;
				}
				else
				{
					((volatile Instance*)instances)[k].Create(tempMat, dither, instance->color);
				}
						
				++k;
			}

			device->InvalidateBufferAccess(dynamicVertexBufferPool, threadID);

			if (k < 1)
				continue;

			device->BindIndexBuffer(&mesh->indexBuffer, mesh->GetIndexFormat(), 0, threadID);

			enum class BOUNDVERTEXBUFFERTYPE
			{
				NOTHING,
				POSITION,
				POSITION_TEXCOORD,
				EVERYTHING,
			};
			BOUNDVERTEXBUFFERTYPE boundVBType_Prev = BOUNDVERTEXBUFFERTYPE::NOTHING;

			for (MeshSubset& subset : mesh->subsets)
			{
				if (subset.subsetIndices.empty() || subset.material->isSky)
				{
					continue;
				}
				Material* material = subset.material;

				GraphicsPSO* pso = GetObjectPSO(shaderType, mesh->doubleSided, tessellatorRequested, material, forceAlphaTestForDithering);
				if (pso == nullptr)
				{
					continue;
				}

				bool subsetRenderable = false;

				if (renderTypeFlags & RENDERTYPE_OPAQUE)
				{
					subsetRenderable = subsetRenderable || (!material->IsTransparent() && !material->IsWater());
				}
				if (renderTypeFlags & RENDERTYPE_TRANSPARENT)
				{
					subsetRenderable = subsetRenderable || material->IsTransparent();
				}
				if (renderTypeFlags & RENDERTYPE_WATER)
				{
					subsetRenderable = subsetRenderable || material->IsWater();
				}
				if (shaderType == SHADERTYPE_SHADOW || shaderType == SHADERTYPE_SHADOWCUBE)
				{
					subsetRenderable = subsetRenderable && material->IsCastingShadow();
				}

				if (!subsetRenderable)
				{
					continue;
				}

<<<<<<< HEAD
				device->BindGraphicsPSO(pso, threadID);
=======
					BOUNDVERTEXBUFFERTYPE boundVBType;
					if (advancedVBRequest || tessellatorRequested)
					{
						boundVBType = BOUNDVERTEXBUFFERTYPE::EVERYTHING;
					}
					else if (!tessellatorRequested && (shaderType == SHADERTYPE_DEPTHONLY || shaderType == SHADERTYPE_TEXTURE || shaderType == SHADERTYPE_SHADOW || shaderType == SHADERTYPE_SHADOWCUBE))
					{
						// simple vertex buffers are used in some passes (note: tessellator requires more attributes)
						if ((shaderType == SHADERTYPE_DEPTHONLY || shaderType == SHADERTYPE_SHADOW || shaderType == SHADERTYPE_SHADOWCUBE) && !material->IsAlphaTestEnabled() && !forceAlphaTestForDithering)
						{
							// bypass texcoord stream for non alphatested shadows and zprepass
							boundVBType = BOUNDVERTEXBUFFERTYPE::POSITION;
						}
						else
						{
							boundVBType = BOUNDVERTEXBUFFERTYPE::POSITION_TEXCOORD;
						}
					}

					// Only bind vertex buffers when the layout changes
					if (boundVBType != boundVBType_Prev)
					{
						// Assemble the required vertex buffer:
						switch (boundVBType)
						{
						case BOUNDVERTEXBUFFERTYPE::POSITION:
						{
							GPUBuffer* vbs[] = {
								mesh->hasDynamicVB() ? dynamicVertexBufferPool : (mesh->streamoutBuffer_POS.IsValid() ? &mesh->streamoutBuffer_POS : &mesh->vertexBuffer_POS),
								dynamicVertexBufferPool
							};
							UINT strides[] = {
								sizeof(Mesh::Vertex_POS),
								sizeof(Instance)
							};
							UINT offsets[] = {
								mesh->hasDynamicVB() ? mesh->bufferOffset_POS : 0,
								instancesOffset
							};
							device->BindVertexBuffers(vbs, 0, ARRAYSIZE(vbs), strides, offsets, threadID);
						}
						break;
						case BOUNDVERTEXBUFFERTYPE::POSITION_TEXCOORD:
						{
							GPUBuffer* vbs[] = {
								mesh->hasDynamicVB() ? dynamicVertexBufferPool : (mesh->streamoutBuffer_POS.IsValid() ? &mesh->streamoutBuffer_POS : &mesh->vertexBuffer_POS),
								&mesh->vertexBuffer_TEX,
								dynamicVertexBufferPool
							};
							UINT strides[] = {
								sizeof(Mesh::Vertex_POS),
								sizeof(Mesh::Vertex_TEX),
								sizeof(Instance)
							};
							UINT offsets[] = {
								mesh->hasDynamicVB() ? mesh->bufferOffset_POS : 0,
								0,
								instancesOffset
							};
							device->BindVertexBuffers(vbs, 0, ARRAYSIZE(vbs), strides, offsets, threadID);
						}
						break;
						case BOUNDVERTEXBUFFERTYPE::EVERYTHING:
						{
							GPUBuffer* vbs[] = {
								mesh->hasDynamicVB() ? dynamicVertexBufferPool : (mesh->streamoutBuffer_POS.IsValid() ? &mesh->streamoutBuffer_POS : &mesh->vertexBuffer_POS),
								&mesh->vertexBuffer_TEX,
								mesh->hasDynamicVB() ? dynamicVertexBufferPool : (mesh->streamoutBuffer_PRE.IsValid() ? &mesh->streamoutBuffer_PRE : &mesh->vertexBuffer_POS),
								dynamicVertexBufferPool,
								dynamicVertexBufferPool
							};
							UINT strides[] = {
								sizeof(Mesh::Vertex_POS),
								sizeof(Mesh::Vertex_TEX),
								sizeof(Mesh::Vertex_POS),
								sizeof(InstBuf),
								sizeof(InstBuf),
							};
							UINT offsets[] = {
								mesh->hasDynamicVB() ? mesh->bufferOffset_POS : 0,
								0,
								mesh->hasDynamicVB() ? mesh->bufferOffset_PRE : 0,
								instancesOffset,
								instancesOffset + sizeof(Instance)
							};
							device->BindVertexBuffers(vbs, 0, ARRAYSIZE(vbs), strides, offsets, threadID);
						}
						break;
						default:
							assert(0);
							break;
						}
					}
					boundVBType_Prev = boundVBType;

					device->BindConstantBufferPS(&material->constantBuffer, CB_GETBINDSLOT(MaterialCB), threadID);
>>>>>>> aaa18cd3

				BOUNDVERTEXBUFFERTYPE boundVBType;
				if (!tessellatorRequested && (shaderType == SHADERTYPE_DEPTHONLY || shaderType == SHADERTYPE_TEXTURE || shaderType == SHADERTYPE_SHADOW || shaderType == SHADERTYPE_SHADOWCUBE))
				{
					// simple vertex buffers are used in some passes (note: tessellator requires more attributes)
					if ((shaderType == SHADERTYPE_DEPTHONLY || shaderType == SHADERTYPE_SHADOW || shaderType == SHADERTYPE_SHADOWCUBE) && !material->IsAlphaTestEnabled() && !forceAlphaTestForDithering)
					{
						// bypass texcoord stream for non alphatested shadows and zprepass
						boundVBType = BOUNDVERTEXBUFFERTYPE::POSITION;
					}
					else
					{
						boundVBType = BOUNDVERTEXBUFFERTYPE::POSITION_TEXCOORD;
					}
				}
				else
				{
					boundVBType = BOUNDVERTEXBUFFERTYPE::EVERYTHING;
				}

				if (material->IsWater())
				{
					boundVBType = BOUNDVERTEXBUFFERTYPE::POSITION_TEXCOORD;
				}

				if (IsWireRender())
				{
					boundVBType = BOUNDVERTEXBUFFERTYPE::POSITION_TEXCOORD;
				}

<<<<<<< HEAD
				// Only bind vertex buffers when the layout changes
				if (boundVBType != boundVBType_Prev)
				{
					// Assemble the required vertex buffer:
					switch (boundVBType)
=======
					HSTYPES realHS = GetHSTYPE(shaderType, material, tessellatorRequested);
					if (prevHS != realHS)
>>>>>>> aaa18cd3
					{
					case BOUNDVERTEXBUFFERTYPE::POSITION:
					{
						GPUBuffer* vbs[] = {
							mesh->hasDynamicVB() ? dynamicVertexBufferPool : (mesh->streamoutBuffer_POS.IsValid() ? &mesh->streamoutBuffer_POS : &mesh->vertexBuffer_POS),
							dynamicVertexBufferPool
						};
						UINT strides[] = {
							sizeof(Mesh::Vertex_POS),
							sizeof(InstBuf)
						};
						UINT offsets[] = {
							mesh->hasDynamicVB() ? mesh->bufferOffset_POS : 0,
							instancesOffset
						};
						device->BindVertexBuffers(vbs, 0, ARRAYSIZE(vbs), strides, offsets, threadID);
					}
					break;
					case BOUNDVERTEXBUFFERTYPE::POSITION_TEXCOORD:
					{
						GPUBuffer* vbs[] = {
							mesh->hasDynamicVB() ? dynamicVertexBufferPool : (mesh->streamoutBuffer_POS.IsValid() ? &mesh->streamoutBuffer_POS : &mesh->vertexBuffer_POS),
							&mesh->vertexBuffer_TEX,
							dynamicVertexBufferPool
						};
						UINT strides[] = {
							sizeof(Mesh::Vertex_POS),
							sizeof(Mesh::Vertex_TEX),
							sizeof(InstBuf)
						};
						UINT offsets[] = {
							mesh->hasDynamicVB() ? mesh->bufferOffset_POS : 0,
							0,
							instancesOffset
						};
						device->BindVertexBuffers(vbs, 0, ARRAYSIZE(vbs), strides, offsets, threadID);
					}
					break;
					case BOUNDVERTEXBUFFERTYPE::EVERYTHING:
					{
						GPUBuffer* vbs[] = {
							mesh->hasDynamicVB() ? dynamicVertexBufferPool : (mesh->streamoutBuffer_POS.IsValid() ? &mesh->streamoutBuffer_POS : &mesh->vertexBuffer_POS),
							&mesh->vertexBuffer_TEX,
							mesh->hasDynamicVB() ? dynamicVertexBufferPool : (mesh->streamoutBuffer_PRE.IsValid() ? &mesh->streamoutBuffer_PRE : &mesh->vertexBuffer_POS),
							dynamicVertexBufferPool,
							dynamicVertexBufferPool
						};
						UINT strides[] = {
							sizeof(Mesh::Vertex_POS),
							sizeof(Mesh::Vertex_TEX),
							sizeof(Mesh::Vertex_POS),
							sizeof(InstBuf),
							sizeof(InstBuf),
						};
						UINT offsets[] = {
							mesh->hasDynamicVB() ? mesh->bufferOffset_POS : 0,
							0,
							mesh->hasDynamicVB() ? mesh->bufferOffset_PRE : 0,
							instancesOffset,
							instancesOffset + sizeof(Instance)
						};
						device->BindVertexBuffers(vbs, 0, ARRAYSIZE(vbs), strides, offsets, threadID);
					}
					break;
					default:
						assert(0);
						break;
					}
				}
				boundVBType_Prev = boundVBType;

				device->BindConstantBufferPS(&material->constantBuffer, CB_GETBINDSLOT(MaterialCB), threadID);

				device->BindStencilRef(material->GetStencilRef(), threadID);

				const GPUResource* res[] = {
					static_cast<const GPUResource*>(material->GetBaseColorMap()),
					static_cast<const GPUResource*>(material->GetNormalMap()),
					static_cast<const GPUResource*>(material->GetRoughnessMap()),
					static_cast<const GPUResource*>(material->GetReflectanceMap()),
					static_cast<const GPUResource*>(material->GetMetalnessMap()),
					static_cast<const GPUResource*>(material->GetDisplacementMap()),
				};
				device->BindResourcesPS(res, TEXSLOT_ONDEMAND0, (easyTextureBind ? 1 : ARRAYSIZE(res)), threadID);

				SetAlphaRef(material->alphaRef, threadID);

				device->DrawIndexedInstanced((int)subset.subsetIndices.size(), k, subset.indexBufferOffset, 0, 0, threadID);
			}

		}

		ResetAlphaRef(threadID);

		device->EventEnd(threadID);
	}
}

void wiRenderer::DrawWorld(Camera* camera, bool tessellation, GRAPHICSTHREAD threadID, SHADERTYPE shaderType, Texture2D* refRes, bool grass, bool occlusionCulling)
{

	const FrameCulling& culling = frameCullings[camera];
	const CulledCollection& culledRenderer = culling.culledRenderer_opaque;

	GetDevice()->EventBegin("DrawWorld", threadID);

	if (shaderType == SHADERTYPE_TILEDFORWARD)
	{
		GetDevice()->BindResourcePS(resourceBuffers[RBTYPE_ENTITYINDEXLIST_OPAQUE], SBSLOT_ENTITYINDEXLIST, threadID);
	}

	//if (grass)
	//{
	//	GetDevice()->BindDepthStencilState(depthStencils[shaderType == SHADERTYPE_TILEDFORWARD ? DSSTYPE_DEPTHREADEQUAL : DSSTYPE_DEFAULT], STENCILREF_DEFAULT, threadID);
	//	GetDevice()->BindBlendState(blendStates[BSTYPE_OPAQUE], threadID);
	//	for (wiHairParticle* hair : culling.culledHairParticleSystems)
	//	{
	//		hair->Draw(camera, shaderType, threadID);
	//	}
	//}

	if (!culledRenderer.empty() || (grass && culling.culledHairParticleSystems.empty()))
	{
		if (!wireRender)
		{
			if (refRes != nullptr)
			{
				GetDevice()->BindResourcePS(refRes, TEXSLOT_ONDEMAND6, threadID);
			}
		}

		RenderMeshes(camera->translation, culledRenderer, shaderType, RENDERTYPE_OPAQUE, threadID, tessellation, GetOcclusionCullingEnabled() && occlusionCulling);
	}

	GetDevice()->EventEnd(threadID);

}

void wiRenderer::DrawWorldTransparent(Camera* camera, SHADERTYPE shaderType, Texture2D* refracRes, Texture2D* refRes
	, Texture2D* waterRippleNormals, GRAPHICSTHREAD threadID, bool grass, bool occlusionCulling)
{

	const FrameCulling& culling = frameCullings[camera];
	const CulledCollection& culledRenderer = culling.culledRenderer_transparent;

	GetDevice()->EventBegin("DrawWorldTransparent", threadID);

	if (shaderType == SHADERTYPE_TILEDFORWARD)
	{
		GetDevice()->BindResourcePS(resourceBuffers[RBTYPE_ENTITYINDEXLIST_TRANSPARENT], SBSLOT_ENTITYINDEXLIST, threadID);
	}

	if (!wireRender)
	{
		GetDevice()->BindResourcePS(refRes, TEXSLOT_ONDEMAND6, threadID);
		GetDevice()->BindResourcePS(refracRes, TEXSLOT_ONDEMAND7, threadID);
		GetDevice()->BindResourcePS(waterRippleNormals, TEXSLOT_ONDEMAND8, threadID);
	}

	if (ocean != nullptr)
	{
		ocean->Render(camera, renderTime, threadID);
	}

	//if (grass)
	//{
	//	GetDevice()->BindDepthStencilState(depthStencils[DSSTYPE_HAIRALPHACOMPOSITION], STENCILREF_DEFAULT, threadID); // minimizes overdraw by depthcomp = less
	//	GetDevice()->BindBlendState(blendStates[BSTYPE_TRANSPARENT], threadID);
	//	for (wiHairParticle* hair : culling.culledHairParticleSystems)
	//	{
	//		hair->Draw(camera, shaderType, threadID);
	//	}
	//}

	if (!culledRenderer.empty())
	{
		RenderMeshes(camera->translation, culledRenderer, shaderType, RENDERTYPE_TRANSPARENT | RENDERTYPE_WATER, threadID, false, GetOcclusionCullingEnabled() && occlusionCulling);
	}

	GetDevice()->EventEnd(threadID);
}


void wiRenderer::DrawSky(GRAPHICSTHREAD threadID)
{
	//if (!GetTemporalAAEnabled()) // If temporal AA is enabled, we should render a velocity map anyway, so render a black sky as that is the default!
	//{
	//	if (enviroMap == nullptr)
	//		return;
	//}

	//GetDevice()->EventBegin("DrawSky", threadID);

	//GetDevice()->BindPrimitiveTopology(TRIANGLELIST,threadID);
	//GetDevice()->BindRasterizerState(rasterizers[RSTYPE_SKY],threadID);
	//GetDevice()->BindDepthStencilState(depthStencils[DSSTYPE_DEPTHREAD],STENCILREF_SKY,threadID);
	//GetDevice()->BindBlendState(blendStates[BSTYPE_OPAQUE],threadID);
	//
	//GetDevice()->BindVS(vertexShaders[VSTYPE_SKY], threadID);
	//GetDevice()->BindPS(pixelShaders[PSTYPE_SKY], threadID);
	//
	//if (enviroMap != nullptr)
	//{
	//	GetDevice()->BindResourcePS(enviroMap, TEXSLOT_ENV_GLOBAL, threadID);
	//}
	//else
	//{
	//	// If control gets here, it means we fill out only a velocity buffer on the background for temporal AA
	//	GetDevice()->BindResourcePS(wiTextureHelper::getInstance()->getBlackCubeMap(), TEXSLOT_ENV_GLOBAL, threadID);
	//}

	//GetDevice()->BindVertexLayout(nullptr, threadID);
	//GetDevice()->Draw(240, 0, threadID);

	//GetDevice()->EventEnd(threadID);
}
void wiRenderer::DrawSun(GRAPHICSTHREAD threadID)
{
	//GetDevice()->EventBegin("DrawSun", threadID);

	//GetDevice()->BindPrimitiveTopology(TRIANGLELIST, threadID);
	//GetDevice()->BindRasterizerState(rasterizers[RSTYPE_SKY], threadID);
	//GetDevice()->BindDepthStencilState(depthStencils[DSSTYPE_DEPTHREAD], STENCILREF_SKY, threadID);
	//GetDevice()->BindBlendState(blendStates[BSTYPE_ADDITIVE], threadID);

	//GetDevice()->BindVS(vertexShaders[VSTYPE_SKY], threadID);
	//GetDevice()->BindPS(pixelShaders[PSTYPE_SUN], threadID);

	//GetDevice()->BindVertexLayout(nullptr, threadID);
	//GetDevice()->Draw(240, 0, threadID);

	//GetDevice()->EventEnd(threadID);
}

void wiRenderer::DrawDecals(Camera* camera, GRAPHICSTHREAD threadID)
{
	//GraphicsDevice* device = GetDevice();

	//bool boundCB = false;
	//for (Model* model : GetScene().models)
	//{
	//	if (model->decals.empty())
	//		continue;

	//	device->EventBegin("Decals", threadID);

	//	if (!boundCB)
	//	{
	//		boundCB = true;
	//		device->BindConstantBufferPS(constantBuffers[CBTYPE_DECAL], CB_GETBINDSLOT(DecalCB),threadID);
	//	}

	//	device->BindVS(vertexShaders[VSTYPE_DECAL], threadID);
	//	device->BindPS(pixelShaders[PSTYPE_DECAL], threadID);
	//	device->BindRasterizerState(rasterizers[RSTYPE_FRONT], threadID);
	//	device->BindBlendState(blendStates[BSTYPE_DECAL], threadID);
	//	device->BindDepthStencilState(depthStencils[DSSTYPE_DECAL], STENCILREF::STENCILREF_DEFAULT, threadID);
	//	device->BindVertexLayout(nullptr, threadID);
	//	device->BindPrimitiveTopology(PRIMITIVETOPOLOGY::TRIANGLESTRIP, threadID);

	//	for (Decal* decal : model->decals) 
	//	{

	//		if ((decal->texture || decal->normal) && camera->frustum.CheckBox(decal->bounds)) {

	//			device->BindResourcePS(decal->texture, TEXSLOT_ONDEMAND0, threadID);
	//			device->BindResourcePS(decal->normal, TEXSLOT_ONDEMAND1, threadID);

	//			XMMATRIX decalWorld = XMLoadFloat4x4(&decal->world);

	//			MiscCB dcbvs;
	//			dcbvs.mTransform =XMMatrixTranspose(decalWorld*camera->GetViewProjection());
	//			device->UpdateBuffer(constantBuffers[CBTYPE_MISC], &dcbvs, threadID);

	//			DecalCB dcbps;
	//			dcbps.mDecalVP = XMMatrixTranspose(XMMatrixInverse(nullptr, decalWorld));
	//			dcbps.hasTexNor = 0;
	//			if (decal->texture != nullptr)
	//				dcbps.hasTexNor |= 0x0000001;
	//			if (decal->normal != nullptr)
	//				dcbps.hasTexNor |= 0x0000010;
	//			XMStoreFloat3(&dcbps.eye, camera->GetEye());
	//			dcbps.opacity = decal->GetOpacity();
	//			dcbps.front = decal->front;
	//			device->UpdateBuffer(constantBuffers[CBTYPE_DECAL], &dcbps, threadID);

	//			device->Draw(14, 0, threadID);

	//		}

	//	}

	//	device->EventEnd(threadID);
	//}
}

void wiRenderer::RefreshEnvProbes(GRAPHICSTHREAD threadID)
{
	GetDevice()->EventBegin("EnvironmentProbe Refresh", threadID);

	for (EnvironmentProbe* probe : GetScene().environmentProbes)
	{
		if (probe->isUpToDate)
		{
			continue;
		}
		if(!probe->realTime)
		{
			probe->isUpToDate = true;
		}

		probe->cubeMap.Activate(threadID, 0, 0, 0, 1);

		std::vector<SHCAM> cameras;
		{
			cameras.clear();

			cameras.push_back(SHCAM(XMFLOAT4(0.5f, -0.5f, -0.5f, -0.5f), getCamera()->zNearP, getCamera()->zFarP, XM_PI / 2.0f)); //+x
			cameras.push_back(SHCAM(XMFLOAT4(0.5f, 0.5f, 0.5f, -0.5f), getCamera()->zNearP, getCamera()->zFarP, XM_PI / 2.0f)); //-x

			cameras.push_back(SHCAM(XMFLOAT4(1, 0, 0, -0), getCamera()->zNearP, getCamera()->zFarP, XM_PI / 2.0f)); //+y
			cameras.push_back(SHCAM(XMFLOAT4(0, 0, 0, -1), getCamera()->zNearP, getCamera()->zFarP, XM_PI / 2.0f)); //-y

			cameras.push_back(SHCAM(XMFLOAT4(0.707f, 0, 0, -0.707f), getCamera()->zNearP, getCamera()->zFarP, XM_PI / 2.0f)); //+z
			cameras.push_back(SHCAM(XMFLOAT4(0, 0.707f, 0.707f, 0), getCamera()->zNearP, getCamera()->zFarP, XM_PI / 2.0f)); //-z
		}


		CubeMapRenderCB cb;
		for (unsigned int i = 0; i < cameras.size(); ++i)
		{
			cameras[i].Update(XMLoadFloat3(&probe->translation));
			cb.mViewProjection[i] = cameras[i].getVP();
		}

		GetDevice()->UpdateBuffer(constantBuffers[CBTYPE_CUBEMAPRENDER], &cb, threadID);
		GetDevice()->BindConstantBufferGS(constantBuffers[CBTYPE_CUBEMAPRENDER], CB_GETBINDSLOT(CubeMapRenderCB), threadID);


		CulledList culledObjects;
		CulledCollection culledRenderer;

		SPHERE culler = SPHERE(probe->translation, getCamera()->zFarP);
		if (spTree != nullptr)
		{
			spTree->getVisible(culler, culledObjects);

			for (Cullable* object : culledObjects)
			{
				culledRenderer[((Object*)object)->mesh].push_front((Object*)object);
			}

			RenderMeshes(probe->translation, culledRenderer, SHADERTYPE_ENVMAPCAPTURE, RENDERTYPE_OPAQUE, threadID);
		}

		//// sky
		//{
		//	GetDevice()->BindPrimitiveTopology(TRIANGLELIST, threadID);
		//	GetDevice()->BindRasterizerState(rasterizers[RSTYPE_SKY], threadID);
		//	GetDevice()->BindDepthStencilState(depthStencils[DSSTYPE_DEPTHREAD], STENCILREF_SKY, threadID);
		//	GetDevice()->BindBlendState(blendStates[BSTYPE_OPAQUE], threadID);

		//	GetDevice()->BindVS(vertexShaders[VSTYPE_ENVMAP_SKY], threadID);
		//	GetDevice()->BindPS(pixelShaders[PSTYPE_ENVMAP_SKY], threadID);
		//	GetDevice()->BindGS(geometryShaders[GSTYPE_ENVMAP_SKY], threadID);

		//	GetDevice()->BindResourcePS(enviroMap, TEXSLOT_ENV_GLOBAL, threadID);

		//	GetDevice()->BindVertexLayout(nullptr, threadID);
		//	GetDevice()->Draw(240, 0, threadID);
		//}


		//GetDevice()->BindGS(nullptr, threadID);


		probe->cubeMap.Deactivate(threadID);

		GetDevice()->GenerateMips(probe->cubeMap.GetTexture(), threadID);

	}

	GetDevice()->EventEnd(threadID);
}

void wiRenderer::VoxelRadiance(GRAPHICSTHREAD threadID)
{
	//if (!GetVoxelRadianceEnabled())
	//{
	//	return;
	//}

	//GetDevice()->EventBegin("Voxel Radiance", threadID);
	//wiProfiler::GetInstance().BeginRange("Voxel Radiance", wiProfiler::DOMAIN_GPU, threadID);


	//if (textures[TEXTYPE_3D_VOXELRADIANCE] == nullptr)
	//{
	//	Texture3DDesc desc;
	//	ZeroMemory(&desc, sizeof(desc));
	//	desc.Width = voxelSceneData.res;
	//	desc.Height = voxelSceneData.res;
	//	desc.Depth = voxelSceneData.res;
	//	desc.MipLevels = 0;
	//	desc.Format = FORMAT_R16G16B16A16_FLOAT;
	//	desc.BindFlags = BIND_UNORDERED_ACCESS | BIND_SHADER_RESOURCE;
	//	desc.Usage = USAGE_DEFAULT;
	//	desc.CPUAccessFlags = 0;
	//	desc.MiscFlags = 0;

	//	textures[TEXTYPE_3D_VOXELRADIANCE] = new Texture3D;
	//	textures[TEXTYPE_3D_VOXELRADIANCE]->RequestIndepententShaderResourcesForMIPs(true);
	//	textures[TEXTYPE_3D_VOXELRADIANCE]->RequestIndepententUnorderedAccessResourcesForMIPs(true);
	//	HRESULT hr = GetDevice()->CreateTexture3D(&desc, nullptr, (Texture3D**)&textures[TEXTYPE_3D_VOXELRADIANCE]);
	//	assert(SUCCEEDED(hr));
	//}
	//if (voxelSceneData.secondaryBounceEnabled && textures[TEXTYPE_3D_VOXELRADIANCE_HELPER] == nullptr)
	//{
	//	Texture3DDesc desc = ((Texture3D*)textures[TEXTYPE_3D_VOXELRADIANCE])->GetDesc();
	//	textures[TEXTYPE_3D_VOXELRADIANCE_HELPER] = new Texture3D;
	//	textures[TEXTYPE_3D_VOXELRADIANCE_HELPER]->RequestIndepententShaderResourcesForMIPs(true);
	//	textures[TEXTYPE_3D_VOXELRADIANCE_HELPER]->RequestIndepententUnorderedAccessResourcesForMIPs(true);
	//	HRESULT hr = GetDevice()->CreateTexture3D(&desc, nullptr, (Texture3D**)&textures[TEXTYPE_3D_VOXELRADIANCE_HELPER]);
	//	assert(SUCCEEDED(hr));
	//}
	//if (resourceBuffers[RBTYPE_VOXELSCENE] == nullptr)
	//{
	//	GPUBufferDesc desc;
	//	desc.StructureByteStride = sizeof(UINT) * 2;
	//	desc.ByteWidth = desc.StructureByteStride * voxelSceneData.res * voxelSceneData.res * voxelSceneData.res;
	//	desc.BindFlags = BIND_UNORDERED_ACCESS | BIND_SHADER_RESOURCE;
	//	desc.CPUAccessFlags = 0;
	//	desc.MiscFlags = RESOURCE_MISC_BUFFER_STRUCTURED;
	//	desc.Usage = USAGE_DEFAULT;

	//	resourceBuffers[RBTYPE_VOXELSCENE] = new GPUBuffer;
	//	HRESULT hr = GetDevice()->CreateBuffer(&desc, nullptr, resourceBuffers[RBTYPE_VOXELSCENE]);
	//	assert(SUCCEEDED(hr));
	//}

	//Texture3D* result = (Texture3D*)textures[TEXTYPE_3D_VOXELRADIANCE];

	//CulledList culledObjects;
	//CulledCollection culledRenderer;

	//AABB bbox;
	//XMFLOAT3 extents = voxelSceneData.extents;
	//XMFLOAT3 center = voxelSceneData.center;
	//bbox.createFromHalfWidth(center, extents);
	//if (spTree != nullptr && extents.x > 0 && extents.y > 0 && extents.z > 0)
	//{
	//	spTree->getVisible(bbox, culledObjects);

	//	for (Cullable* object : culledObjects)
	//	{
	//		culledRenderer[((Object*)object)->mesh].push_front((Object*)object);
	//	}

	//	const FrameCulling& culling = frameCullings[getCamera()];

	//	// Tell the voxelizer about the lights in the light array (exclude decals)
	//	MiscCB cb;
	//	cb.mColor.x = 0;
	//	cb.mColor.y = (float)culling.culledLights.size();
	//	// This will tell the copy compute shader to not smooth the voxel texture in this frame (todo: find better way):
	//	// The problem with blending the voxel texture is when the grid is repositioned, the results will be incorrect
	//	cb.mColor.z = voxelSceneData.centerChangedThisFrame ? 1.0f : 0.0f; 
	//	GetDevice()->UpdateBuffer(constantBuffers[CBTYPE_MISC], &cb, threadID);

	//	ViewPort VP;
	//	VP.TopLeftX = 0;
	//	VP.TopLeftY = 0;
	//	VP.Width = (float)voxelSceneData.res;
	//	VP.Height = (float)voxelSceneData.res;
	//	VP.MinDepth = 0.0f;
	//	VP.MaxDepth = 1.0f;
	//	GetDevice()->BindViewports(1, &VP, threadID);

	//	//GetDevice()->BindBlendState(blendStates[BSTYPE_OPAQUE], threadID);

	//	GPUUnorderedResource* UAVs[] = { resourceBuffers[RBTYPE_VOXELSCENE] };
	//	GetDevice()->BindRenderTargetsUAVs(0, nullptr, nullptr, UAVs, 0, 1, threadID);

	//	RenderMeshes(center, culledRenderer, SHADERTYPE_VOXELIZE, RENDERTYPE_OPAQUE, threadID);


	//	// Copy the packed voxel scene data to a 3D texture, then delete the voxel scene emission data. The cone tracing will operate on the 3D texture
	//	GetDevice()->EventBegin("Voxel Scene Copy - Clear", threadID);
	//	GetDevice()->BindRenderTargets(0, nullptr, nullptr, threadID);
	//	GetDevice()->BindUnorderedAccessResourceCS(resourceBuffers[RBTYPE_VOXELSCENE], 0, threadID);
	//	GetDevice()->BindUnorderedAccessResourceCS(textures[TEXTYPE_3D_VOXELRADIANCE], 1, threadID);

	//	if (GetDevice()->CheckCapability(GraphicsDevice::GRAPHICSDEVICE_CAPABILITY_UNORDEREDACCESSTEXTURE_LOAD_FORMAT_EXT))
	//	{
	//		GetDevice()->BindCS(computeShaders[CSTYPE_VOXELSCENECOPYCLEAR_TEMPORALSMOOTHING], threadID);
	//	}
	//	else
	//	{
	//		GetDevice()->BindCS(computeShaders[CSTYPE_VOXELSCENECOPYCLEAR], threadID);
	//	}
	//	GetDevice()->Dispatch((UINT)(voxelSceneData.res * voxelSceneData.res * voxelSceneData.res / 1024), 1, 1, threadID);
	//	GetDevice()->EventEnd(threadID);

	//	if (voxelSceneData.secondaryBounceEnabled)
	//	{
	//		GetDevice()->EventBegin("Voxel Radiance Secondary Bounce", threadID);
	//		GetDevice()->UnBindUnorderedAccessResources(1, 1, threadID);
	//		// Pre-integrate the voxel texture by creating blurred mip levels:
	//		GenerateMipChain((Texture3D*)textures[TEXTYPE_3D_VOXELRADIANCE], MIPGENFILTER_LINEAR, threadID);
	//		GetDevice()->BindUnorderedAccessResourceCS(textures[TEXTYPE_3D_VOXELRADIANCE_HELPER], 0, threadID);
	//		GetDevice()->BindResourceCS(textures[TEXTYPE_3D_VOXELRADIANCE], 0, threadID);
	//		GetDevice()->BindResourceCS(resourceBuffers[RBTYPE_VOXELSCENE], 1, threadID);
	//		GetDevice()->BindCS(computeShaders[CSTYPE_VOXELRADIANCESECONDARYBOUNCE], threadID);
	//		GetDevice()->Dispatch((UINT)(voxelSceneData.res * voxelSceneData.res * voxelSceneData.res / 1024), 1, 1, threadID);
	//		GetDevice()->EventEnd(threadID);

	//		GetDevice()->EventBegin("Voxel Scene Clear Normals", threadID);
	//		GetDevice()->UnBindResources(1, 1, threadID);
	//		GetDevice()->BindUnorderedAccessResourceCS(resourceBuffers[RBTYPE_VOXELSCENE], 0, threadID);
	//		GetDevice()->BindCS(computeShaders[CSTYPE_VOXELCLEARONLYNORMAL], threadID);
	//		GetDevice()->Dispatch((UINT)(voxelSceneData.res * voxelSceneData.res * voxelSceneData.res / 1024), 1, 1, threadID);
	//		GetDevice()->EventEnd(threadID);

	//		result = (Texture3D*)textures[TEXTYPE_3D_VOXELRADIANCE_HELPER];
	//	}

	//	GetDevice()->BindCS(nullptr, threadID);
	//	GetDevice()->UnBindUnorderedAccessResources(0, 2, threadID);


	//	// Pre-integrate the voxel texture by creating blurred mip levels:
	//	//if (GetDevice()->CheckCapability(GraphicsDevice::GRAPHICSDEVICE_CAPABILITY_UNORDEREDACCESSTEXTURE_LOAD_FORMAT_EXT))
	//	//{
	//	//	GenerateMipChain(result, MIPGENFILTER_GAUSSIAN, threadID);
	//	//}
	//	//else
	//	{
	//		GenerateMipChain(result, MIPGENFILTER_LINEAR, threadID);
	//	}
	//}

	//if (voxelHelper)
	//{
	//	GetDevice()->BindResourceVS(result, TEXSLOT_VOXELRADIANCE, threadID);
	//}
	//GetDevice()->BindResourcePS(result, TEXSLOT_VOXELRADIANCE, threadID);
	//GetDevice()->BindResourceCS(result, TEXSLOT_VOXELRADIANCE, threadID);

	//wiProfiler::GetInstance().EndRange(threadID);
	//GetDevice()->EventEnd(threadID);
}


void wiRenderer::ComputeTiledLightCulling(bool deferred, GRAPHICSTHREAD threadID)
{
	wiProfiler::GetInstance().BeginRange("Tiled Entity Processing", wiProfiler::DOMAIN_GPU, threadID);
	GraphicsDevice* device = wiRenderer::GetDevice();

	int _width = GetInternalResolution().x;
	int _height = GetInternalResolution().y;

	const XMUINT3 tileCount = GetEntityCullingTileCount();

	static int _savedWidth = 0;
	static int _savedHeight = 0;
	bool _resolutionChanged = GetDevice()->ResolutionChanged();
	if (_savedWidth != _width || _savedHeight != _height)
	{
		_resolutionChanged = true;
		_savedWidth = _width;
		_savedHeight = _height;
	}

	static GPUBuffer* frustumBuffer = nullptr;
	if (frustumBuffer == nullptr || _resolutionChanged)
	{
		SAFE_DELETE(frustumBuffer);

		frustumBuffer = new GPUBuffer;

		UINT _stride = sizeof(XMFLOAT4) * 4;

		GPUBufferDesc bd;
		ZeroMemory(&bd, sizeof(bd));
		bd.ByteWidth = _stride * tileCount.x * tileCount.y * tileCount.z; // storing 4 planes for every tile
		bd.BindFlags = BIND_SHADER_RESOURCE | BIND_UNORDERED_ACCESS;
		bd.MiscFlags = RESOURCE_MISC_BUFFER_STRUCTURED;
		bd.Usage = USAGE_DEFAULT;
		bd.CPUAccessFlags = 0;
		bd.StructureByteStride = _stride;
		device->CreateBuffer(&bd, nullptr, frustumBuffer);
	}
	if (_resolutionChanged)
	{
		SAFE_DELETE(resourceBuffers[RBTYPE_ENTITYINDEXLIST_OPAQUE]);
		SAFE_DELETE(resourceBuffers[RBTYPE_ENTITYINDEXLIST_TRANSPARENT]);
		resourceBuffers[RBTYPE_ENTITYINDEXLIST_OPAQUE] = new GPUBuffer;
		resourceBuffers[RBTYPE_ENTITYINDEXLIST_TRANSPARENT] = new GPUBuffer;

		GPUBufferDesc bd;
		ZeroMemory(&bd, sizeof(bd));
		bd.ByteWidth = sizeof(UINT) * tileCount.x * tileCount.y * tileCount.z * MAX_SHADER_ENTITY_COUNT_PER_TILE;
		bd.Usage = USAGE_DEFAULT;
		bd.BindFlags = BIND_UNORDERED_ACCESS | BIND_SHADER_RESOURCE;
		bd.CPUAccessFlags = 0;
		bd.StructureByteStride = sizeof(UINT);
		bd.MiscFlags = RESOURCE_MISC_BUFFER_STRUCTURED;
		device->CreateBuffer(&bd, nullptr, resourceBuffers[RBTYPE_ENTITYINDEXLIST_OPAQUE]);
		device->CreateBuffer(&bd, nullptr, resourceBuffers[RBTYPE_ENTITYINDEXLIST_TRANSPARENT]);
	}
	if (deferred && (textures[TEXTYPE_2D_TILEDDEFERRED_DIFFUSEUAV] == nullptr || textures[TEXTYPE_2D_TILEDDEFERRED_SPECULARUAV] == nullptr))
	{
		Texture2DDesc desc;
		ZeroMemory(&desc, sizeof(desc));
		desc.ArraySize = 1;
		desc.BindFlags = BIND_UNORDERED_ACCESS | BIND_SHADER_RESOURCE;
		desc.CPUAccessFlags = 0;
		desc.Format = FORMAT_R16G16B16A16_FLOAT;
		desc.Width = (UINT)_width;
		desc.Height = (UINT)_height;
		desc.MipLevels = 1;
		desc.MiscFlags = 0;
		desc.SampleDesc.Count = 1;
		desc.SampleDesc.Quality = 0;
		desc.Usage = USAGE_DEFAULT;
		device->CreateTexture2D(&desc, nullptr, (Texture2D**)&textures[TEXTYPE_2D_TILEDDEFERRED_DIFFUSEUAV]);
		device->CreateTexture2D(&desc, nullptr, (Texture2D**)&textures[TEXTYPE_2D_TILEDDEFERRED_SPECULARUAV]);
	}

	// calculate the per-tile frustums once:
	static bool frustumsComplete = false;
	static XMFLOAT4X4 _savedProjection;
	if (memcmp(&_savedProjection, &getCamera()->Projection, sizeof(XMFLOAT4X4)) != 0)
	{
		_savedProjection = getCamera()->Projection;
		frustumsComplete = false;
	}
	if(!frustumsComplete || _resolutionChanged)
	{
		frustumsComplete = true;
		device->BindUnorderedAccessResourceCS(frustumBuffer, UAVSLOT_TILEFRUSTUMS, threadID);
		//device->BindCS(computeShaders[CSTYPE_TILEFRUSTUMS], threadID);
		device->BindComputePSO(CPSO_tilefrustums, threadID);

		DispatchParamsCB dispatchParams;
		dispatchParams.numThreads[0] = tileCount.x;
		dispatchParams.numThreads[1] = tileCount.y;
		dispatchParams.numThreads[2] = 1;
		dispatchParams.numThreadGroups[0] = (UINT)ceilf(dispatchParams.numThreads[0] / (float)TILED_CULLING_BLOCKSIZE);
		dispatchParams.numThreadGroups[1] = (UINT)ceilf(dispatchParams.numThreads[1] / (float)TILED_CULLING_BLOCKSIZE);
		dispatchParams.numThreadGroups[2] = 1;
		device->UpdateBuffer(constantBuffers[CBTYPE_DISPATCHPARAMS], &dispatchParams, threadID);
		device->BindConstantBufferCS(constantBuffers[CBTYPE_DISPATCHPARAMS], CB_GETBINDSLOT(DispatchParamsCB), threadID);

		device->Dispatch(dispatchParams.numThreadGroups[0], dispatchParams.numThreadGroups[1], dispatchParams.numThreadGroups[2], threadID);
		device->UnBindUnorderedAccessResources(UAVSLOT_TILEFRUSTUMS, 1, threadID);
	}

	if (textures[TEXTYPE_2D_DEBUGUAV] == nullptr || _resolutionChanged)
	{
		SAFE_DELETE(textures[TEXTYPE_2D_DEBUGUAV]);

		Texture2DDesc desc;
		ZeroMemory(&desc, sizeof(desc));
		desc.Width = (UINT)_width;
		desc.Height = (UINT)_height;
		desc.MipLevels = 1;
		desc.ArraySize = 1;
		desc.Format = FORMAT_R8G8B8A8_UNORM;
		desc.SampleDesc.Count = 1;
		desc.SampleDesc.Quality = 0;
		desc.Usage = USAGE_DEFAULT;
		desc.BindFlags = BIND_SHADER_RESOURCE | BIND_UNORDERED_ACCESS;
		desc.CPUAccessFlags = 0;
		desc.MiscFlags = 0;

		device->CreateTexture2D(&desc, nullptr, (Texture2D**)&textures[TEXTYPE_2D_DEBUGUAV]);
	}

	// Perform the culling
	{
		device->EventBegin("Entity Culling", threadID);

		device->UnBindResources(SBSLOT_ENTITYINDEXLIST, 1, threadID);

		device->BindResourceCS(frustumBuffer, SBSLOT_TILEFRUSTUMS, threadID);
		
		//if (GetDebugLightCulling())
		//{
		//	device->BindUnorderedAccessResourceCS(textures[TEXTYPE_2D_DEBUGUAV], UAVSLOT_DEBUGTEXTURE, threadID);
		//	if (GetAdvancedLightCulling())
		//	{
		//		if (deferred)
		//		{
		//			device->BindCS(computeShaders[CSTYPE_TILEDLIGHTCULLING_DEFERRED_ADVANCED_DEBUG], threadID);
		//		}
		//		else
		//		{
		//			device->BindCS(computeShaders[CSTYPE_TILEDLIGHTCULLING_ADVANCED_DEBUG], threadID);
		//		}
		//	}
		//	else
		//	{
		//		if (deferred)
		//		{
		//			device->BindCS(computeShaders[CSTYPE_TILEDLIGHTCULLING_DEFERRED_DEBUG], threadID);
		//		}
		//		else
		//		{
		//			device->BindCS(computeShaders[CSTYPE_TILEDLIGHTCULLING_DEBUG], threadID);
		//		}
		//	}
		//}
		//else
		//{
		//	if (GetAdvancedLightCulling())
		//	{
		//		if (deferred)
		//		{
		//			device->BindCS(computeShaders[CSTYPE_TILEDLIGHTCULLING_DEFERRED_ADVANCED], threadID);
		//		}
		//		else
		//		{
		//			device->BindCS(computeShaders[CSTYPE_TILEDLIGHTCULLING_ADVANCED], threadID);
		//		}
		//	}
		//	else
		//	{
		//		if (deferred)
		//		{
		//			device->BindCS(computeShaders[CSTYPE_TILEDLIGHTCULLING_DEFERRED], threadID);
		//		}
		//		else
		//		{
		//			device->BindCS(computeShaders[CSTYPE_TILEDLIGHTCULLING], threadID);
		//		}
		//	}
		//}

		device->BindComputePSO(CPSO_tiledlighting[deferred][GetAdvancedLightCulling()][GetDebugLightCulling()], threadID);

		if (GetDebugLightCulling())
		{
			device->BindUnorderedAccessResourceCS(textures[TEXTYPE_2D_DEBUGUAV], UAVSLOT_DEBUGTEXTURE, threadID);
		}

		DispatchParamsCB dispatchParams;
		dispatchParams.numThreadGroups[0] = tileCount.x;
		dispatchParams.numThreadGroups[1] = tileCount.y;
		dispatchParams.numThreadGroups[2] = 1;
		dispatchParams.numThreads[0] = dispatchParams.numThreadGroups[0] * TILED_CULLING_BLOCKSIZE;
		dispatchParams.numThreads[1] = dispatchParams.numThreadGroups[1] * TILED_CULLING_BLOCKSIZE;
		dispatchParams.numThreads[2] = 1;
		dispatchParams.value0 = (UINT)(frameCullings[getCamera()].culledLights.size() + frameCullings[getCamera()].culledDecals.size());
		device->UpdateBuffer(constantBuffers[CBTYPE_DISPATCHPARAMS], &dispatchParams, threadID);
		device->BindConstantBufferCS(constantBuffers[CBTYPE_DISPATCHPARAMS], CB_GETBINDSLOT(DispatchParamsCB), threadID);

		if (deferred)
		{
			const GPUUnorderedResource* uavs[] = {
				static_cast<const GPUUnorderedResource*>(textures[TEXTYPE_2D_TILEDDEFERRED_DIFFUSEUAV]),
				static_cast<const GPUUnorderedResource*>(resourceBuffers[RBTYPE_ENTITYINDEXLIST_TRANSPARENT]),
				static_cast<const GPUUnorderedResource*>(textures[TEXTYPE_2D_TILEDDEFERRED_SPECULARUAV]),
			};
			device->BindUnorderedAccessResourcesCS(uavs, UAVSLOT_TILEDDEFERRED_DIFFUSE, ARRAYSIZE(uavs), threadID);

			GetDevice()->BindResourceCS(Light::shadowMapArray_2D, TEXSLOT_SHADOWARRAY_2D, threadID);
			GetDevice()->BindResourceCS(Light::shadowMapArray_Cube, TEXSLOT_SHADOWARRAY_CUBE, threadID);
		}
		else
		{
			const GPUUnorderedResource* uavs[] = {
				static_cast<const GPUUnorderedResource*>(resourceBuffers[RBTYPE_ENTITYINDEXLIST_OPAQUE]),
				static_cast<const GPUUnorderedResource*>(resourceBuffers[RBTYPE_ENTITYINDEXLIST_TRANSPARENT]),
			};
			device->BindUnorderedAccessResourcesCS(uavs, UAVSLOT_ENTITYINDEXLIST_OPAQUE, ARRAYSIZE(uavs), threadID);
		}

		device->Dispatch(dispatchParams.numThreadGroups[0], dispatchParams.numThreadGroups[1], dispatchParams.numThreadGroups[2], threadID);

		//device->BindCS(nullptr, threadID);
		device->UnBindUnorderedAccessResources(0, 8, threadID); // this unbinds pretty much every uav

		device->EventEnd(threadID);
	}

	wiProfiler::GetInstance().EndRange(threadID);
}
void wiRenderer::ResolveMSAADepthBuffer(Texture2D* dst, Texture2D* src, GRAPHICSTHREAD threadID)
{
	GetDevice()->EventBegin("Resolve MSAA DepthBuffer", threadID);

	GetDevice()->BindResourceCS(src, TEXSLOT_ONDEMAND0, threadID);
	GetDevice()->BindUnorderedAccessResourceCS(dst, 0, threadID);

	Texture2DDesc desc = src->GetDesc();

	//GetDevice()->BindCS(computeShaders[CSTYPE_RESOLVEMSAADEPTHSTENCIL], threadID);
	GetDevice()->BindComputePSO(CPSO_resolvemsaadepth, threadID);
	GetDevice()->Dispatch((UINT)ceilf(desc.Width / 16.f), (UINT)ceilf(desc.Height / 16.f), 1, threadID);
	//GetDevice()->BindCS(nullptr, threadID);


	GetDevice()->UnBindResources(TEXSLOT_ONDEMAND0, 1, threadID);
	GetDevice()->UnBindUnorderedAccessResources(0, 1, threadID);

	GetDevice()->EventEnd(threadID);
}
void wiRenderer::GenerateMipChain(Texture1D* texture, MIPGENFILTER filter, GRAPHICSTHREAD threadID)
{
	assert(0 && "Not implemented!");
}
void wiRenderer::GenerateMipChain(Texture2D* texture, MIPGENFILTER filter, GRAPHICSTHREAD threadID)
{
	//Texture2DDesc desc = texture->GetDesc();

	//if (desc.MipLevels < 2)
	//{
	//	assert(0);
	//	return;
	//}

	//GetDevice()->BindRenderTargets(0, nullptr, nullptr, threadID);

	//switch (filter)
	//{
	//case wiRenderer::MIPGENFILTER_POINT:
	//	GetDevice()->EventBegin("GenerateMipChain 2D - PointFilter", threadID);
	//	GetDevice()->BindCS(computeShaders[CSTYPE_GENERATEMIPCHAIN2D_SIMPLEFILTER], threadID);
	//	GetDevice()->BindSamplerCS(samplers[SSLOT_POINT_CLAMP], SSLOT_ONDEMAND0, threadID);
	//	break;
	//case wiRenderer::MIPGENFILTER_LINEAR:
	//	GetDevice()->EventBegin("GenerateMipChain 2D - LinearFilter", threadID);
	//	GetDevice()->BindCS(computeShaders[CSTYPE_GENERATEMIPCHAIN2D_SIMPLEFILTER], threadID);
	//	GetDevice()->BindSamplerCS(samplers[SSLOT_LINEAR_CLAMP], SSLOT_ONDEMAND0, threadID);
	//	break;
	//case wiRenderer::MIPGENFILTER_LINEAR_MAXIMUM:
	//	GetDevice()->EventBegin("GenerateMipChain 2D - LinearMaxFilter", threadID);
	//	GetDevice()->BindCS(computeShaders[CSTYPE_GENERATEMIPCHAIN2D_SIMPLEFILTER], threadID);
	//	GetDevice()->BindSamplerCS(customsamplers[SSTYPE_MAXIMUM_CLAMP], SSLOT_ONDEMAND0, threadID);
	//	break;
	//case wiRenderer::MIPGENFILTER_GAUSSIAN:
	//	GetDevice()->EventBegin("GenerateMipChain 2D - GaussianFilter", threadID);
	//	GetDevice()->BindCS(computeShaders[CSTYPE_GENERATEMIPCHAIN2D_GAUSSIAN], threadID);
	//	break;
	//}

	//for (UINT i = 0; i < desc.MipLevels - 1; ++i)
	//{
	//	GetDevice()->BindUnorderedAccessResourceCS(texture, 0, threadID, i + 1);
	//	GetDevice()->BindResourceCS(texture, TEXSLOT_UNIQUE0, threadID, i);
	//	desc.Width = max(1, (UINT)ceilf(desc.Width * 0.5f));
	//	desc.Height = max(1, (UINT)ceilf(desc.Height * 0.5f));
	//	GetDevice()->Dispatch(
	//		max(1, (UINT)ceilf((float)desc.Width / GENERATEMIPCHAIN_2D_BLOCK_SIZE)), 
	//		max(1, (UINT)ceilf((float)desc.Height / GENERATEMIPCHAIN_2D_BLOCK_SIZE)), 
	//		1, 
	//		threadID);
	//}

	//GetDevice()->UnBindResources(TEXSLOT_UNIQUE0, 1, threadID);
	//GetDevice()->UnBindUnorderedAccessResources(0, 1, threadID);
	//GetDevice()->BindCS(nullptr, threadID);

	//GetDevice()->EventEnd(threadID);
}
void wiRenderer::GenerateMipChain(Texture3D* texture, MIPGENFILTER filter, GRAPHICSTHREAD threadID)
{
	//Texture3DDesc desc = texture->GetDesc();

	//if (desc.MipLevels < 2)
	//{
	//	assert(0);
	//	return;
	//}

	//GetDevice()->BindRenderTargets(0, nullptr, nullptr, threadID);

	//switch (filter)
	//{
	//case wiRenderer::MIPGENFILTER_POINT:
	//	GetDevice()->EventBegin("GenerateMipChain 3D - PointFilter", threadID);
	//	GetDevice()->BindCS(computeShaders[CSTYPE_GENERATEMIPCHAIN3D_SIMPLEFILTER], threadID);
	//	GetDevice()->BindSamplerCS(samplers[SSLOT_POINT_CLAMP], SSLOT_ONDEMAND0, threadID);
	//	break;
	//case wiRenderer::MIPGENFILTER_LINEAR:
	//	GetDevice()->EventBegin("GenerateMipChain 3D - LinearFilter", threadID);
	//	GetDevice()->BindCS(computeShaders[CSTYPE_GENERATEMIPCHAIN3D_SIMPLEFILTER], threadID);
	//	GetDevice()->BindSamplerCS(samplers[SSLOT_LINEAR_CLAMP], SSLOT_ONDEMAND0, threadID);
	//	break;
	//case wiRenderer::MIPGENFILTER_LINEAR_MAXIMUM:
	//	GetDevice()->EventBegin("GenerateMipChain 3D - LinearMaxFilter", threadID);
	//	GetDevice()->BindCS(computeShaders[CSTYPE_GENERATEMIPCHAIN3D_SIMPLEFILTER], threadID);
	//	GetDevice()->BindSamplerCS(customsamplers[SSTYPE_MAXIMUM_CLAMP], SSLOT_ONDEMAND0, threadID);
	//	break;
	//case wiRenderer::MIPGENFILTER_GAUSSIAN:
	//	GetDevice()->EventBegin("GenerateMipChain 3D - GaussianFilter", threadID);
	//	GetDevice()->BindCS(computeShaders[CSTYPE_GENERATEMIPCHAIN3D_GAUSSIAN], threadID);
	//	break;
	//}

	//for (UINT i = 0; i < desc.MipLevels - 1; ++i)
	//{
	//	GetDevice()->BindUnorderedAccessResourceCS(texture, 0, threadID, i + 1);
	//	GetDevice()->BindResourceCS(texture, TEXSLOT_UNIQUE0, threadID, i);
	//	desc.Width = max(1, (UINT)ceilf(desc.Width * 0.5f));
	//	desc.Height = max(1, (UINT)ceilf(desc.Height * 0.5f));
	//	desc.Depth = max(1, (UINT)ceilf(desc.Depth * 0.5f));
	//	GetDevice()->Dispatch(
	//		max(1, (UINT)ceilf((float)desc.Width / GENERATEMIPCHAIN_3D_BLOCK_SIZE)), 
	//		max(1, (UINT)ceilf((float)desc.Height / GENERATEMIPCHAIN_3D_BLOCK_SIZE)), 
	//		max(1, (UINT)ceilf((float)desc.Depth / GENERATEMIPCHAIN_3D_BLOCK_SIZE)), 
	//		threadID);
	//}

	//GetDevice()->UnBindResources(TEXSLOT_UNIQUE0, 1, threadID);
	//GetDevice()->UnBindUnorderedAccessResources(0, 1, threadID);
	//GetDevice()->BindCS(nullptr, threadID);

	//GetDevice()->EventEnd(threadID);
}

void wiRenderer::ManageDecalAtlas(GRAPHICSTHREAD threadID)
{
	GraphicsDevice* device = GetDevice();

	static Texture2D* atlasTexture = nullptr;

	for (Model* model : GetScene().models)
	{
		if (model->decals.empty())
			continue;

		for (Decal* decal : model->decals)
		{
			if (decal->texture == nullptr)
			{
				continue;
			}

			using namespace wiRectPacker;
			static std::map<Texture2D*, rect_xywhf> storedTextures;

			if (storedTextures.find(decal->texture) == storedTextures.end())
			{
				// we need to pack this decal texture into the atlas
				rect_xywhf newRect = rect_xywhf(0, 0, decal->texture->GetDesc().Width, decal->texture->GetDesc().Height);
				storedTextures[decal->texture] = newRect;

				rect_xywhf** out_rects = new rect_xywhf*[storedTextures.size()];
				int i = 0;
				for (auto& it : storedTextures)
				{
					out_rects[i] = &it.second;
					i++;
				}

				std::vector<bin> bins;
				if (pack(out_rects, (int)storedTextures.size(), 16384, bins))
				{
					assert(bins.size() == 1 && "Decal atlas packing into single texture failed!");

					SAFE_DELETE(atlasTexture);

					Texture2DDesc desc;
					ZeroMemory(&desc, sizeof(desc));
					desc.Width = (UINT)bins[0].size.w;
					desc.Height = (UINT)bins[0].size.h;
					desc.MipLevels = 6;
					desc.ArraySize = 1;
					desc.Format = FORMAT_B8G8R8A8_UNORM; // png decals are loaded into this format! todo: DXT!
					desc.SampleDesc.Count = 1;
					desc.SampleDesc.Quality = 0;
					desc.Usage = USAGE_DEFAULT;
					desc.BindFlags = BIND_SHADER_RESOURCE;
					desc.CPUAccessFlags = 0;
					desc.MiscFlags = 0;

					device->CreateTexture2D(&desc, nullptr, &atlasTexture);

					for (UINT mip = 0; mip < atlasTexture->GetDesc().MipLevels; ++mip)
					{
						for (auto& it : storedTextures)
						{
							if (mip < it.first->GetDesc().MipLevels)
							{
								device->CopyTexture2D_Region(atlasTexture, mip, it.second.x >> mip, it.second.y >> mip, it.first, mip, threadID);
							}
						}
					}
				}
				else
				{
					wiBackLog::post("Decal atlas packing failed!");
				}
			}
			
			rect_xywhf rect = storedTextures[decal->texture];
			Texture2DDesc desc = atlasTexture->GetDesc();
			decal->atlasMulAdd = XMFLOAT4((float)rect.w / (float)desc.Width, (float)rect.h / (float)desc.Height, (float)rect.x / (float)desc.Width, (float)rect.y / (float)desc.Height);
		}

	}

	if (atlasTexture != nullptr)
	{
		device->BindResourcePS(atlasTexture, TEXSLOT_DECALATLAS, threadID);
	}
}

void wiRenderer::UpdateWorldCB(GRAPHICSTHREAD threadID)
{
	static WorldCB prevcb[GRAPHICSTHREAD_COUNT];

	WorldCB value;
	ZeroMemory(&value, sizeof(value));

	value.mScreenWidthHeight = XMFLOAT2((float)GetDevice()->GetScreenWidth(), (float)GetDevice()->GetScreenHeight());
	value.mScreenWidthHeight_Inverse = XMFLOAT2(1.0f / value.mScreenWidthHeight.x, 1.0f / value.mScreenWidthHeight.y);
	value.mInternalResolution = XMFLOAT2((float)GetInternalResolution().x, (float)GetInternalResolution().y);
	value.mInternalResolution_Inverse = XMFLOAT2(1.0f / value.mInternalResolution.x, 1.0f / value.mInternalResolution.y);
	value.mGamma = GetGamma();
	auto& world = GetScene().worldInfo;
	value.mAmbient = world.ambient;
	value.mFog = world.fogSEH;
	value.mHorizon = world.horizon;
	value.mZenith = world.zenith;
	value.mSpecularAA = SPECULARAA;
	value.mVoxelRadianceDataSize = voxelSceneData.voxelsize;
	value.mVoxelRadianceDataRes = GetVoxelRadianceEnabled() ? (UINT)voxelSceneData.res : 0;
	value.mVoxelRadianceDataConeTracingQuality = voxelSceneData.coneTracingQuality;
	value.mVoxelRadianceDataFalloff = voxelSceneData.falloff;
	value.mVoxelRadianceDataCenter = voxelSceneData.center;
	value.mAdvancedRefractions = GetAdvancedRefractionsEnabled() ? 1 : 0;
	value.mEntityCullingTileCount = GetEntityCullingTileCount();

	if (memcmp(&prevcb[threadID], &value, sizeof(WorldCB)) != 0) // prevent overcommit
	{
		if (threadID == GRAPHICSTHREAD_IMMEDIATE)
		{
			wiRenderer::GetDevice()->LOCK();
		}
		prevcb[threadID] = value;
		GetDevice()->UpdateBuffer(constantBuffers[CBTYPE_WORLD], &prevcb[threadID], threadID);

		if (threadID == GRAPHICSTHREAD_IMMEDIATE)
		{
			wiRenderer::GetDevice()->UNLOCK();
		}
	}
}
void wiRenderer::UpdateFrameCB(GRAPHICSTHREAD threadID)
{
	FrameCB cb;

	cb.mTime = renderTime;
	cb.mTimePrev = renderTime_Prev;
	cb.mDeltaTime = deltaTime;
	cb.mForceFieldOffset = entityArrayOffset_ForceFields;
	cb.mForceFieldCount = entityArrayCount_ForceFields;
	auto& wind = GetScene().wind;
	cb.mWindRandomness = wind.randomness;
	cb.mWindWaveSize = wind.waveSize;
	cb.mWindDirection = wind.direction;
	cb.mFrameCount = (UINT)GetDevice()->GetFrameCount();
	cb.mSunEntityArrayIndex = GetSunArrayIndex();
	cb.mTemporalAAJitter = temporalAAJitter;
	cb.mTemporalAAJitterPrev = temporalAAJitterPrev;
	cb.mGlobalEnvMap0 = globalEnvProbes[0] == nullptr ? XMFLOAT3(0, 0, 0) : globalEnvProbes[0]->translation;
	cb.mGlobalEnvMap1 = globalEnvProbes[1] == nullptr ? XMFLOAT3(0, 0, 0) : globalEnvProbes[1]->translation;

	auto camera = getCamera();
	auto prevCam = prevFrameCam;
	auto reflCam = getRefCamera();

	cb.mVP = XMMatrixTranspose(camera->GetViewProjection());
	cb.mView = XMMatrixTranspose(camera->GetView());
	cb.mProj = XMMatrixTranspose(camera->GetProjection());
	cb.mCamPos = camera->translation;
	cb.mCamDistanceFromOrigin = XMVectorGetX(XMVector3Length(XMLoadFloat3(&cb.mCamPos)));
	cb.mPrevV = XMMatrixTranspose(prevCam->GetView());
	cb.mPrevP = XMMatrixTranspose(prevCam->GetProjection());
	cb.mPrevVP = XMMatrixTranspose(prevCam->GetViewProjection());
	cb.mPrevInvVP = XMMatrixTranspose(prevCam->GetInvViewProjection());
	cb.mReflVP = XMMatrixTranspose(reflCam->GetViewProjection());
	cb.mInvV = XMMatrixTranspose(camera->GetInvView());
	cb.mInvP = XMMatrixTranspose(camera->GetInvProjection());
	cb.mInvVP = XMMatrixTranspose(camera->GetInvViewProjection());
	cb.mAt = camera->At;
	cb.mUp = camera->Up;
	cb.mZNearP = camera->zNearP;
	cb.mZFarP = camera->zFarP;
	cb.mFrustumPlanesWS[0] = camera->frustum.getLeftPlane();
	cb.mFrustumPlanesWS[1] = camera->frustum.getRightPlane();
	cb.mFrustumPlanesWS[2] = camera->frustum.getTopPlane();
	cb.mFrustumPlanesWS[3] = camera->frustum.getBottomPlane();
	cb.mFrustumPlanesWS[4] = camera->frustum.getNearPlane();
	cb.mFrustumPlanesWS[5] = camera->frustum.getFarPlane();

	GetDevice()->UpdateBuffer(constantBuffers[CBTYPE_FRAME], &cb, threadID);
}
void wiRenderer::UpdateCameraCB(Camera* camera, GRAPHICSTHREAD threadID)
{
	CameraCB cb;

	cb.mVP = XMMatrixTranspose(camera->GetViewProjection());
	cb.mView = XMMatrixTranspose(camera->GetView());
	cb.mProj = XMMatrixTranspose(camera->GetProjection());
	cb.mCamPos = camera->translation;

	GetDevice()->UpdateBuffer(constantBuffers[CBTYPE_CAMERA], &cb, threadID);
}
wiRenderer::APICB apiCB[GRAPHICSTHREAD_COUNT];
void wiRenderer::SetClipPlane(const XMFLOAT4& clipPlane, GRAPHICSTHREAD threadID)
{
	apiCB[threadID].clipPlane = clipPlane;
	GetDevice()->UpdateBuffer(constantBuffers[CBTYPE_API], &apiCB[threadID], threadID);
}
void wiRenderer::SetAlphaRef(float alphaRef, GRAPHICSTHREAD threadID)
{
	if (alphaRef != apiCB[threadID].alphaRef)
	{
		apiCB[threadID].alphaRef = alphaRef;
		GetDevice()->UpdateBuffer(constantBuffers[CBTYPE_API], &apiCB[threadID], threadID);
	}
}
void wiRenderer::UpdateGBuffer(Texture2D* slot0, Texture2D* slot1, Texture2D* slot2, Texture2D* slot3, Texture2D* slot4, GRAPHICSTHREAD threadID)
{
	GetDevice()->BindResourcePS(slot0, TEXSLOT_GBUFFER0, threadID);
	GetDevice()->BindResourcePS(slot1, TEXSLOT_GBUFFER1, threadID);
	GetDevice()->BindResourcePS(slot2, TEXSLOT_GBUFFER2, threadID);
	GetDevice()->BindResourcePS(slot3, TEXSLOT_GBUFFER3, threadID);
	GetDevice()->BindResourcePS(slot4, TEXSLOT_GBUFFER4, threadID);

	GetDevice()->BindResourceCS(slot0, TEXSLOT_GBUFFER0, threadID);
	GetDevice()->BindResourceCS(slot1, TEXSLOT_GBUFFER1, threadID);
	GetDevice()->BindResourceCS(slot2, TEXSLOT_GBUFFER2, threadID);
	GetDevice()->BindResourceCS(slot3, TEXSLOT_GBUFFER3, threadID);
	GetDevice()->BindResourceCS(slot4, TEXSLOT_GBUFFER4, threadID);
}
void wiRenderer::UpdateDepthBuffer(Texture2D* depth, Texture2D* linearDepth, GRAPHICSTHREAD threadID)
{
	GetDevice()->BindResourcePS(depth, TEXSLOT_DEPTH, threadID);
	GetDevice()->BindResourceVS(depth, TEXSLOT_DEPTH, threadID);
	GetDevice()->BindResourceGS(depth, TEXSLOT_DEPTH, threadID);
	GetDevice()->BindResourceCS(depth, TEXSLOT_DEPTH, threadID);

	GetDevice()->BindResourcePS(linearDepth, TEXSLOT_LINEARDEPTH, threadID);
	GetDevice()->BindResourceVS(linearDepth, TEXSLOT_LINEARDEPTH, threadID);
	GetDevice()->BindResourceGS(linearDepth, TEXSLOT_LINEARDEPTH, threadID);
	GetDevice()->BindResourceCS(linearDepth, TEXSLOT_LINEARDEPTH, threadID);
}

void wiRenderer::FinishLoading()
{
	// Kept for backwards compatibility
}

Texture2D* wiRenderer::GetLuminance(Texture2D* sourceImage, GRAPHICSTHREAD threadID)
{
	//GraphicsDevice* device = wiRenderer::GetDevice();

	//static Texture2D* luminance_map = nullptr;
	//static std::vector<Texture2D*> luminance_avg(0);
	//if (luminance_map == nullptr)
	//{
	//	SAFE_DELETE(luminance_map);
	//	for (auto& x : luminance_avg)
	//	{
	//		SAFE_DELETE(x);
	//	}
	//	luminance_avg.clear();

	//	// lower power of two
	//	//UINT minRes = wiMath::GetNextPowerOfTwo(min(device->GetScreenWidth(), device->GetScreenHeight())) / 2;

	//	Texture2DDesc desc;
	//	ZeroMemory(&desc, sizeof(desc));
	//	desc.Width = 256;
	//	desc.Height = desc.Width;
	//	desc.MipLevels = 1;
	//	desc.ArraySize = 1;
	//	desc.Format = FORMAT_R32_FLOAT;
	//	desc.SampleDesc.Count = 1;
	//	desc.SampleDesc.Quality = 0;
	//	desc.Usage = USAGE_DEFAULT;
	//	desc.BindFlags = BIND_SHADER_RESOURCE | BIND_UNORDERED_ACCESS;
	//	desc.CPUAccessFlags = 0;
	//	desc.MiscFlags = 0;

	//	device->CreateTexture2D(&desc, nullptr, &luminance_map);

	//	while (desc.Width > 1)
	//	{
	//		desc.Width = max(desc.Width / 16, 1);
	//		desc.Height = desc.Width;

	//		Texture2D* tex = nullptr;
	//		device->CreateTexture2D(&desc, nullptr, &tex);

	//		luminance_avg.push_back(tex);
	//	}
	//}
	//if (luminance_map != nullptr)
	//{
	//	// Pass 1 : Create luminance map from scene tex
	//	Texture2DDesc luminance_map_desc = luminance_map->GetDesc();
	//	device->BindCS(computeShaders[CSTYPE_LUMINANCE_PASS1], threadID);
	//	device->BindResourceCS(sourceImage, TEXSLOT_ONDEMAND0, threadID);
	//	device->BindUnorderedAccessResourceCS(luminance_map, 0, threadID);
	//	device->Dispatch(luminance_map_desc.Width/16, luminance_map_desc.Height/16, 1, threadID);

	//	// Pass 2 : Reduce for average luminance until we got an 1x1 texture
	//	Texture2DDesc luminance_avg_desc;
	//	for (size_t i = 0; i < luminance_avg.size(); ++i)
	//	{
	//		luminance_avg_desc = luminance_avg[i]->GetDesc();
	//		device->BindCS(computeShaders[CSTYPE_LUMINANCE_PASS2], threadID);
	//		device->BindUnorderedAccessResourceCS(luminance_avg[i], 0, threadID);
	//		if (i > 0)
	//		{
	//			device->BindResourceCS(luminance_avg[i-1], TEXSLOT_ONDEMAND0, threadID);
	//		}
	//		else
	//		{
	//			device->BindResourceCS(luminance_map, TEXSLOT_ONDEMAND0, threadID);
	//		}
	//		device->Dispatch(luminance_avg_desc.Width, luminance_avg_desc.Height, 1, threadID);
	//	}


	//	device->BindCS(nullptr, threadID);
	//	device->UnBindUnorderedAccessResources(0, 1, threadID);

	//	return luminance_avg.back();
	//}

	return nullptr;
}

wiWaterPlane wiRenderer::GetWaterPlane()
{
	return waterPlane;
}

wiRenderer::Picked wiRenderer::Pick(RAY& ray, int pickType, const std::string& layer,
	const std::string& layerDisable)
{
	std::vector<Picked> pickPoints;

	// pick meshes...
	CulledCollection culledRenderer;
	CulledList culledObjects;
	wiSPTree* searchTree = spTree;
	if (searchTree != nullptr)
	{
		searchTree->getVisible(ray, culledObjects);

		RayIntersectMeshes(ray, culledObjects, pickPoints, pickType, true, layer, layerDisable, true);
	}

	// pick other...
	for (auto& model : GetScene().models)
	{
		if (pickType & PICK_LIGHT)
		{
			for (auto& light : model->lights)
			{
				XMVECTOR disV = XMVector3LinePointDistance(XMLoadFloat3(&ray.origin), XMLoadFloat3(&ray.origin) + XMLoadFloat3(&ray.direction), XMLoadFloat3(&light->translation));
				float dis = XMVectorGetX(disV);
				if (dis < wiMath::Distance(light->translation, cam->translation) * 0.05f)
				{
					Picked pick = Picked();
					pick.transform = light;
					pick.light = light;
					pick.distance = wiMath::Distance(light->translation, ray.origin) * 0.95f;
					pickPoints.push_back(pick);
				}
				//if (light->bounds.intersects(ray))
				//{
				//	Picked pick = Picked();
				//	pick.transform = light;
				//	pick.light = light;
				//	if (light->type == Light::DIRECTIONAL)
				//	{
				//		pick.distance = FLT_MAX;
				//	}
				//	else
				//	{
				//		pick.distance = wiMath::Distance(light->translation, ray.origin);
				//	}
				//	pickPoints.push_back(pick);
				//}
			}
		}
		if (pickType & PICK_DECAL)
		{
			for (auto& decal : model->decals)
			{
				//XMVECTOR localOrigin = XMLoadFloat3(&ray.origin), localDirection = XMLoadFloat3(&ray.direction);
				//XMMATRIX localTransform = XMLoadFloat4x4(&decal->world);
				//localTransform = XMMatrixInverse(nullptr, localTransform);
				//localOrigin = XMVector3Transform(localOrigin, localTransform);
				//localDirection = XMVector3TransformNormal(localDirection, localTransform);
				//RAY localRay = RAY(localOrigin, localDirection);
				//if (AABB(XMFLOAT3(-1, -1, -1), XMFLOAT3(1, 1, 1)).intersects(localRay))
				//{
				//	Picked pick = Picked();
				//	pick.transform = decal;
				//	pick.decal = decal;
				//	pick.distance = wiMath::Distance(decal->translation, ray.origin);
				//	pickPoints.push_back(pick);
				//}

				// decals are now picked like lights instead (user experience reasons)
				XMVECTOR disV = XMVector3LinePointDistance(XMLoadFloat3(&ray.origin), XMLoadFloat3(&ray.origin) + XMLoadFloat3(&ray.direction), XMLoadFloat3(&decal->translation));
				float dis = XMVectorGetX(disV);
				if (dis < wiMath::Distance(decal->translation, cam->translation) * 0.05f)
				{
					Picked pick = Picked();
					pick.transform = decal;
					pick.decal = decal;
					pick.distance = wiMath::Distance(decal->translation, ray.origin) * 0.95f;
					pickPoints.push_back(pick);
				}
			}
		}
		if (pickType & PICK_FORCEFIELD)
		{
			for (auto& force : model->forces)
			{
				XMVECTOR disV = XMVector3LinePointDistance(XMLoadFloat3(&ray.origin), XMLoadFloat3(&ray.origin) + XMLoadFloat3(&ray.direction), XMLoadFloat3(&force->translation));
				float dis = XMVectorGetX(disV);
				if (dis < wiMath::Distance(force->translation, cam->translation) * 0.05f)
				{
					Picked pick = Picked();
					pick.transform = force;
					pick.forceField = force;
					pick.distance = wiMath::Distance(force->translation, ray.origin) * 0.95f;
					pickPoints.push_back(pick);
				}
			}
		}
		if (pickType & PICK_EMITTER)
		{
			for (auto& object : model->objects)
			{
				if (object->eParticleSystems.empty())
				{
					continue;
				}

				XMVECTOR disV = XMVector3LinePointDistance(XMLoadFloat3(&ray.origin), XMLoadFloat3(&ray.origin) + XMLoadFloat3(&ray.direction), XMLoadFloat3(&object->translation));
				float dis = XMVectorGetX(disV);
				if (dis < wiMath::Distance(object->translation, cam->translation) * 0.05f)
				{
					Picked pick = Picked();
					pick.transform = object;
					pick.object = object;
					pick.distance = wiMath::Distance(object->translation, ray.origin) * 0.95f;
					pickPoints.push_back(pick);
				}
			}
		}
	}
	if (pickType & PICK_ENVPROBE)
	{
		for (auto& x : GetScene().environmentProbes)
		{
			if (SPHERE(x->translation, 1).intersects(ray))
			{
				Picked pick = Picked();
				pick.transform = x;
				pick.envProbe = x;
				pick.distance = wiMath::Distance(x->translation, ray.origin);
				pickPoints.push_back(pick);
			}
		}
	}

	if (!pickPoints.empty()) {
		Picked min = pickPoints.front();
		for (unsigned int i = 1; i < pickPoints.size(); ++i) {
			if (pickPoints[i].distance < min.distance) {
				min = pickPoints[i];
			}
		}
		return min;
	}

	return Picked();
}
wiRenderer::Picked wiRenderer::Pick(long cursorX, long cursorY, int pickType, const std::string& layer,
	const std::string& layerDisable)
{
	RAY ray = getPickRay(cursorX, cursorY);

	return Pick(ray, pickType, layer, layerDisable);
}

RAY wiRenderer::getPickRay(long cursorX, long cursorY){
	Camera* cam = getCamera();
	XMMATRIX V = cam->GetView();
	XMMATRIX P = cam->GetRealProjection();
	XMMATRIX W = XMMatrixIdentity();
	XMVECTOR& lineStart = XMVector3Unproject(XMVectorSet((float)cursorX, (float)cursorY, 0, 1), 0, 0, cam->width, cam->height, 0.0f, 1.0f, P, V, W);
	XMVECTOR& lineEnd = XMVector3Unproject(XMVectorSet((float)cursorX, (float)cursorY, 1, 1), 0, 0, cam->width, cam->height, 0.0f, 1.0f, P, V, W);
	XMVECTOR& rayDirection = XMVector3Normalize(XMVectorSubtract(lineEnd, lineStart));
	return RAY(lineStart, rayDirection);
}

void wiRenderer::RayIntersectMeshes(const RAY& ray, const CulledList& culledObjects, std::vector<Picked>& points,
	int pickType, bool dynamicObjects, const std::string& layer, const std::string& layerDisable, bool onlyVisible)
{
	if (culledObjects.empty())
	{
		return;
	}

	bool checkLayers = false;
	if (layer.length() > 0)
	{
		checkLayers = true;
	}
	bool dontcheckLayers = false;
	if (layerDisable.length() > 0)
	{
		dontcheckLayers = true;
	}

	XMVECTOR& rayOrigin = XMLoadFloat3(&ray.origin);
	XMVECTOR& rayDirection = XMVector3Normalize(XMLoadFloat3(&ray.direction));

	// pre allocate helper vector array:
	static size_t _arraySize = 10000;
	static XMVECTOR* _vertices = (XMVECTOR*)_mm_malloc(sizeof(XMVECTOR)*_arraySize, 16);

	for (Cullable* culled : culledObjects)
	{
		Object* object = (Object*)culled;

		if (!(pickType & object->GetRenderTypes()))
		{
			continue;
		}
		if (!dynamicObjects && object->isDynamic())
		{
			continue;
		}
		if (onlyVisible && object->IsOccluded() && GetOcclusionCullingEnabled())
		{
			continue;
		}

		// layer support
		if (checkLayers || dontcheckLayers)
		{
			string id = object->GetLayerID();

			if (checkLayers && layer.find(id) == string::npos)
			{
				continue;
			}
			if (dontcheckLayers && layerDisable.find(id) != string::npos)
			{
				continue;
			}
		}

		Mesh* mesh = object->mesh;
		if (mesh->vertices_POS.size() >= _arraySize)
		{
			// grow preallocated vector helper array
			_mm_free(_vertices);
			_arraySize = (mesh->vertices_POS.size() + 1) * 2;
			_vertices = (XMVECTOR*)_mm_malloc(sizeof(XMVECTOR)*_arraySize, 16);
		}

		XMMATRIX& objectMat = object->getMatrix();
		XMMATRIX& objectMat_Inverse = XMMatrixInverse(nullptr, objectMat);

		XMVECTOR& rayOrigin_local = XMVector3Transform(rayOrigin, objectMat_Inverse);
		XMVECTOR& rayDirection_local = XMVector3Normalize(XMVector3TransformNormal(rayDirection, objectMat_Inverse));

		Mesh::Vertex_FULL _tmpvert;

		if (object->isArmatureDeformed() && !object->mesh->armature->boneCollection.empty())
		{
			for (size_t i = 0; i < mesh->vertices_POS.size(); ++i)
			{
				_tmpvert = TransformVertex(mesh, (int)i);
				_vertices[i] = XMLoadFloat4(&_tmpvert.pos);
			}
		}
		else if (mesh->hasDynamicVB())
		{
			for (size_t i = 0; i < mesh->vertices_Transformed_POS.size(); ++i)
			{
				_vertices[i] = mesh->vertices_Transformed_POS[i].LoadPOS();
			}
		}
		else
		{
			for (size_t i = 0; i < mesh->vertices_POS.size(); ++i)
			{
				_vertices[i] = mesh->vertices_POS[i].LoadPOS();
			}
		}

		for (size_t i = 0; i < mesh->indices.size(); i += 3)
		{
			int i0 = mesh->indices[i], i1 = mesh->indices[i + 1], i2 = mesh->indices[i + 2];
			XMVECTOR& V0 = _vertices[i0];
			XMVECTOR& V1 = _vertices[i1];
			XMVECTOR& V2 = _vertices[i2];
			float distance = 0;
			if (TriangleTests::Intersects(rayOrigin_local, rayDirection_local, V0, V1, V2, distance))
			{
				XMVECTOR& pos = XMVector3Transform(XMVectorAdd(rayOrigin_local, rayDirection_local*distance), objectMat);
				XMVECTOR& nor = XMVector3TransformNormal(XMVector3Normalize(XMVector3Cross(XMVectorSubtract(V2, V1), XMVectorSubtract(V1, V0))), objectMat);
				Picked picked = Picked();
				picked.transform = object;
				picked.object = object;
				XMStoreFloat3(&picked.position, pos);
				XMStoreFloat3(&picked.normal, nor);
				picked.distance = wiMath::Distance(pos, rayOrigin);
				picked.subsetIndex = (int)mesh->vertices_FULL[i0].tex.z;
				points.push_back(picked);
			}
		}

	}
}

void wiRenderer::CalculateVertexAO(Object* object)
{
	////TODO

	//static const float minAmbient = 0.05f;
	//static const float falloff = 0.1f;

	//Mesh* mesh = object->mesh;

	//XMMATRIX& objectMat = object->getMatrix();

	//CulledCollection culledRenderer;
	//CulledList culledObjects;
	//wiSPTree* searchTree = spTree;

	//int ind = 0;
	//for (SkinnedVertex& vert : mesh->vertices)
	//{
	//	float ambientShadow = 0.0f;

	//	XMFLOAT3 vPos, vNor;

	//	//XMVECTOR p = XMVector4Transform(XMVectorSet(vert.pos.x, vert.pos.y, vert.pos.z, 1), XMLoadFloat4x4(&object->world));
	//	//XMVECTOR n = XMVector3Transform(XMVectorSet(vert.nor.x, vert.nor.y, vert.nor.z, 0), XMLoadFloat4x4(&object->world));

	//	//XMStoreFloat3(&vPos, p);
	//	//XMStoreFloat3(&vNor, n);

	//	Vertex v = TransformVertex(mesh, vert, objectMat);
	//	vPos.x = v.pos.x;
	//	vPos.y = v.pos.y;
	//	vPos.z = v.pos.z;
	//	vNor.x = v.nor.x;
	//	vNor.y = v.nor.y;
	//	vNor.z = v.nor.z;

	//		RAY ray = RAY(vPos, vNor);
	//		XMVECTOR& rayOrigin = XMLoadFloat3(&ray.origin);
	//		XMVECTOR& rayDirection = XMLoadFloat3(&ray.direction);

	//		searchTree->getVisible(ray, culledObjects);

	//		std::vector<Picked> points;

	//		RayIntersectMeshes(ray, culledObjects, points, PICK_OPAQUE, false);


	//		if (!points.empty()){
	//			Picked min = points.front();
	//			float mini = wiMath::DistanceSquared(min.position, ray.origin);
	//			for (unsigned int i = 1; i<points.size(); ++i){
	//				if (float nm = wiMath::DistanceSquared(points[i].position, ray.origin)<mini){
	//					min = points[i];
	//					mini = nm;
	//				}
	//			}

	//			float ambientLightIntensity = wiMath::Clamp(abs(wiMath::Distance(ray.origin, min.position)) / falloff, 0, 1);
	//			ambientLightIntensity += minAmbient;

	//			vert.nor.w = ambientLightIntensity;
	//			mesh->vertices[ind].nor.w = ambientLightIntensity;
	//		}

	//		++ind;
	//}

	//mesh->calculatedAO = true;
}

Model* wiRenderer::LoadModel(const std::string& dir, const std::string& name, const XMMATRIX& transform, const std::string& ident)
{
	static int unique_identifier = 0;

	stringstream idss("");
	idss<<"_"<<ident;

	Model* model = new Model;
	model->LoadFromDisk(dir,name,idss.str());

	model->transform(transform);

	AddModel(model);

	LoadWorldInfo(dir, name);

	unique_identifier++;

	return model;
}
void wiRenderer::LoadWorldInfo(const std::string& dir, const std::string& name)
{
	LoadWiWorldInfo(dir, name+".wiw", GetScene().worldInfo, GetScene().wind);
}
void wiRenderer::LoadDefaultLighting()
{
	GetScene().worldInfo.ambient = XMFLOAT3(0.3f, 0.3f, 0.3f);

	Light* defaultLight = new Light();
	defaultLight->name = "_WickedEngine_DefaultLight_";
	defaultLight->SetType(Light::DIRECTIONAL);
	defaultLight->color = XMFLOAT4(1, 1, 1, 1);
	defaultLight->enerDis = XMFLOAT4(3, 0, 0, 0);
	XMStoreFloat4(&defaultLight->rotation_rest, XMQuaternionRotationRollPitchYaw(0, -XM_PIDIV4, XM_PIDIV4));
	defaultLight->UpdateTransform();
	defaultLight->UpdateLight();

	Model* model = new Model;
	model->name = "_WickedEngine_DefaultLight_Holder_";
	model->lights.insert(defaultLight);
	GetScene().models.push_back(model);

	if (spTree_lights) {
		spTree_lights->AddObjects(spTree_lights->root, std::vector<Cullable*>(model->lights.begin(), model->lights.end()));
	}
	else
	{
		spTree_lights = new Octree(std::vector<Cullable*>(model->lights.begin(), model->lights.end()));
	}
}
Scene& wiRenderer::GetScene()
{
	if (scene == nullptr)
	{
		scene = new Scene;
	}
	return *scene;
}

void wiRenderer::SynchronizeWithPhysicsEngine(float dt)
{
	if (physicsEngine && GetGameSpeed())
	{
		physicsEngine->addWind(GetScene().wind.direction);

		// Update physics world data
		for (Model* model : GetScene().models)
		{
			for (Object* object : model->objects) 
			{
				Mesh* mesh = object->mesh;
				int pI = object->physicsObjectID;

				if (pI < 0 && (object->rigidBody || mesh->softBody))
				{
					// Register the objects with physics attributes that doesn't exist in the simulation
					physicsEngine->registerObject(object);
				}

				if (pI >= 0) 
				{
					if (mesh->softBody) 
					{
						int gvg = mesh->goalVG;
						if (gvg >= 0)
						{
							XMMATRIX worldMat = mesh->hasArmature() ? XMMatrixIdentity() : XMLoadFloat4x4(&object->world);
							int j = 0;
							for (std::map<int, float>::iterator it = mesh->vertexGroups[gvg].vertices.begin(); it != mesh->vertexGroups[gvg].vertices.end(); ++it)
							{
								int vi = (*it).first;
								Mesh::Vertex_FULL tvert = TransformVertex(mesh, vi, worldMat);
								mesh->goalPositions[j] = XMFLOAT3(tvert.pos.x, tvert.pos.y, tvert.pos.z);
								mesh->goalNormals[j] = XMFLOAT3(tvert.nor.x, tvert.nor.y, tvert.nor.z);
								++j;
							}
						}
						physicsEngine->connectSoftBodyToVertices(
							object->mesh, pI
							);
					}
					if (object->kinematic && object->rigidBody)
					{
						physicsEngine->transformBody(object->rotation, object->translation, pI);
					}
				}
			}
		}

		// Run physics simulation
		physicsEngine->Update(dt);

		// Retrieve physics simulation data
		for (Model* model : GetScene().models)
		{
			for (Object* object : model->objects) {
				int pI = object->physicsObjectID;
				if (pI >= 0 && !object->kinematic && (object->rigidBody || object->mesh->softBody)) {
					PHYSICS::PhysicsTransform* transform(physicsEngine->getObject(pI));
					object->translation_rest = transform->position;
					object->rotation_rest = transform->rotation;

					if (object->mesh->softBody) {
						object->scale_rest = XMFLOAT3(1, 1, 1);
						physicsEngine->connectVerticesToSoftBody(
							object->mesh, pI
							);
					}
				}
			}
		}


		physicsEngine->NextRunWorld();
	}
}

void wiRenderer::PutEnvProbe(const XMFLOAT3& position, int resolution)
{
	EnvironmentProbe* probe = new EnvironmentProbe;
	probe->transform(position);
	probe->cubeMap.InitializeCube(resolution, true, FORMAT_R16G16B16A16_FLOAT, 0);

	scene->environmentProbes.push_back(probe);
}

void wiRenderer::CreateImpostor(Mesh* mesh)
{
	Mesh::CreateImpostorVB();

	static const GRAPHICSTHREAD threadID;
	static const int res = 256;

	const AABB& bbox = mesh->aabb;
	const XMFLOAT3 extents = bbox.getHalfWidth();
	if (!mesh->impostorTarget.IsInitialized())
	{
		mesh->impostorTarget.Initialize(res * 6, res, true, FORMAT_R8G8B8A8_UNORM, 0);
		mesh->impostorTarget.Add(FORMAT_R8G8B8A8_UNORM);	// normal
		mesh->impostorTarget.Add(FORMAT_R8_UNORM);			// roughness
		mesh->impostorTarget.Add(FORMAT_R8_UNORM);			// reflectance
		mesh->impostorTarget.Add(FORMAT_R8_UNORM);			// metalness
	}

	Camera savedCam = *cam;

	GetDevice()->LOCK();

	BindPersistentState(threadID);

	const XMFLOAT4X4 __identity = XMFLOAT4X4(1, 0, 0, 0, 0, 1, 0, 0, 0, 0, 1, 0, 0, 0, 0, 1);
	struct InstBuf
	{
		Instance instance;
		InstancePrev instancePrev;
	};
	UINT instancesOffset; 
	volatile InstBuf* buff = (volatile InstBuf*)GetDevice()->AllocateFromRingBuffer(dynamicVertexBufferPool, sizeof(InstBuf), instancesOffset, threadID);
	buff->instance.Create(__identity);
	buff->instancePrev.Create(__identity);
	GetDevice()->InvalidateBufferAccess(dynamicVertexBufferPool, threadID);

	GPUBuffer* vbs[] = {
		mesh->hasDynamicVB() ? dynamicVertexBufferPool : (mesh->streamoutBuffer_POS.IsValid() ? &mesh->streamoutBuffer_POS : &mesh->vertexBuffer_POS),
		&mesh->vertexBuffer_TEX,
		mesh->hasDynamicVB() ? dynamicVertexBufferPool : (mesh->streamoutBuffer_PRE.IsValid() ? &mesh->streamoutBuffer_PRE : &mesh->vertexBuffer_POS),
		dynamicVertexBufferPool,
		dynamicVertexBufferPool
	};
	UINT strides[] = {
		sizeof(Mesh::Vertex_POS),
		sizeof(Mesh::Vertex_TEX),
		sizeof(Mesh::Vertex_POS),
		sizeof(InstBuf),
		sizeof(InstBuf)
	};
	UINT offsets[] = {
		mesh->hasDynamicVB() ? mesh->bufferOffset_POS : 0,
		0,
		mesh->hasDynamicVB() ? mesh->bufferOffset_PRE : 0,
		instancesOffset,
		instancesOffset + sizeof(InstancePrev)
	};
	GetDevice()->BindVertexBuffers(vbs, 0, ARRAYSIZE(vbs), strides, offsets, threadID);

	GetDevice()->BindIndexBuffer(&mesh->indexBuffer, mesh->GetIndexFormat(), 0, threadID);

	GetDevice()->BindPrimitiveTopology(TRIANGLELIST, threadID);

	GetDevice()->BindGraphicsPSO(PSO_captureimpostor, threadID);

	ViewPort savedViewPort = mesh->impostorTarget.viewPort;
	mesh->impostorTarget.Activate(threadID, 0, 0, 0, 0);
	for (size_t i = 0; i < 6; ++i)
	{
		mesh->impostorTarget.viewPort.Height = (float)res;
		mesh->impostorTarget.viewPort.Width = (float)res;
		mesh->impostorTarget.viewPort.TopLeftX = (float)(i*res);
		mesh->impostorTarget.viewPort.TopLeftY = 0.f;
		mesh->impostorTarget.Set(threadID);

		cam->Clear();
		cam->Translate(bbox.getCenter());
		switch (i)
		{
		case 0:
		{
			// front capture
			XMMATRIX ortho = XMMatrixOrthographicOffCenterLH(-extents.x, extents.x, -extents.y, extents.y, -extents.z, extents.z);
			XMStoreFloat4x4(&cam->Projection, ortho);
		}
		break;
		case 1:
		{
			// right capture
			XMMATRIX ortho = XMMatrixOrthographicOffCenterLH(-extents.z, extents.z, -extents.y, extents.y, -extents.x, extents.x);
			XMStoreFloat4x4(&cam->Projection, ortho);
			cam->RotateRollPitchYaw(XMFLOAT3(0, -XM_PIDIV2, 0));
		}
		break;
		case 2:
		{
			// back capture
			XMMATRIX ortho = XMMatrixOrthographicOffCenterLH(-extents.x, extents.x, -extents.y, extents.y, -extents.z, extents.z);
			XMStoreFloat4x4(&cam->Projection, ortho);
			cam->RotateRollPitchYaw(XMFLOAT3(0, -XM_PI, 0));
		}
		break;
		case 3:
		{
			// left capture
			XMMATRIX ortho = XMMatrixOrthographicOffCenterLH(-extents.z, extents.z, -extents.y, extents.y, -extents.x, extents.x);
			XMStoreFloat4x4(&cam->Projection, ortho);
			cam->RotateRollPitchYaw(XMFLOAT3(0, XM_PIDIV2, 0));
		}
		break;
		case 4:
		{
			// bottom capture
			XMMATRIX ortho = XMMatrixOrthographicOffCenterLH(-extents.x, extents.x, -extents.z, extents.z, -extents.y, extents.y);
			XMStoreFloat4x4(&cam->Projection, ortho);
			cam->RotateRollPitchYaw(XMFLOAT3(-XM_PIDIV2, 0, 0));
		}
		break;
		case 5:
		{
			// top capture
			XMMATRIX ortho = XMMatrixOrthographicOffCenterLH(-extents.x, extents.x, -extents.z, extents.z, -extents.y, extents.y);
			XMStoreFloat4x4(&cam->Projection, ortho);
			cam->RotateRollPitchYaw(XMFLOAT3(XM_PIDIV2, 0, 0));
		}
		break;
		default:
			break;
		}
		cam->UpdateProps();
		UpdateCameraCB(cam, threadID);

		for (MeshSubset& subset : mesh->subsets)
		{
			if (subset.subsetIndices.empty())
			{
				continue;
			}
			if (!subset.material->IsTransparent() && !subset.material->isSky && !subset.material->water)
			{
				GetDevice()->BindConstantBufferPS(&subset.material->constantBuffer, CB_GETBINDSLOT(MaterialCB), threadID);

				GetDevice()->BindResourcePS(subset.material->GetBaseColorMap(), TEXSLOT_ONDEMAND0, threadID);
				GetDevice()->BindResourcePS(subset.material->GetNormalMap(), TEXSLOT_ONDEMAND1, threadID);
				GetDevice()->BindResourcePS(subset.material->GetRoughnessMap(), TEXSLOT_ONDEMAND2, threadID);
				GetDevice()->BindResourcePS(subset.material->GetReflectanceMap(), TEXSLOT_ONDEMAND3, threadID);
				GetDevice()->BindResourcePS(subset.material->GetMetalnessMap(), TEXSLOT_ONDEMAND4, threadID);
				GetDevice()->BindResourcePS(subset.material->GetDisplacementMap(), TEXSLOT_ONDEMAND5, threadID);


				GetDevice()->DrawIndexedInstanced((int)subset.subsetIndices.size(), 1, subset.indexBufferOffset, 0, 0, threadID);
			}
		}

	}
	GetDevice()->GenerateMips(mesh->impostorTarget.GetTexture(), threadID);

	//GetDevice()->SaveTexturePNG("C:\\Users\\turanszkij\\Documents\\asd_col.png", mesh->impostorTarget.GetTexture(0), threadID);
	//GetDevice()->SaveTexturePNG("C:\\Users\\turanszkij\\Documents\\asd_nor.png", mesh->impostorTarget.GetTexture(1), threadID);
	//GetDevice()->SaveTexturePNG("C:\\Users\\turanszkij\\Documents\\asd_rou.png", mesh->impostorTarget.GetTexture(2), threadID);
	//GetDevice()->SaveTexturePNG("C:\\Users\\turanszkij\\Documents\\asd_ref.png", mesh->impostorTarget.GetTexture(3), threadID);
	//GetDevice()->SaveTexturePNG("C:\\Users\\turanszkij\\Documents\\asd_met.png", mesh->impostorTarget.GetTexture(4), threadID);

	mesh->impostorTarget.viewPort = savedViewPort;
	*cam = savedCam;
	UpdateCameraCB(cam, threadID);

	GetDevice()->UNLOCK();
}

void wiRenderer::AddRenderableTranslator(wiTranslator* translator)
{
	renderableTranslators.push_back(translator);
}

void wiRenderer::AddRenderableBox(const XMFLOAT4X4& boxMatrix, const XMFLOAT4& color)
{
	renderableBoxes.push_back(pair<XMFLOAT4X4,XMFLOAT4>(boxMatrix,color));
}



void wiRenderer::AddModel(Model* model)
{
	GetScene().AddModel(model);

	FixedUpdate();

	// add object batch 
	{
		vector<Cullable*> collection(model->objects.begin(), model->objects.end());
		if (spTree != nullptr)
		{
			spTree->AddObjects(spTree->root, collection);
		}
		else
		{
			spTree = new Octree(collection);
		}
	}

	// add light batch
	{
		vector<Cullable*> collection(model->lights.begin(), model->lights.end());
		if (spTree_lights != nullptr)
		{
			spTree_lights->AddObjects(spTree_lights->root, collection);
		}
		else
		{
			spTree_lights = new Octree(collection);
		}
	}

	SetUpCubes();
	SetUpBoneLines();
}

void wiRenderer::Add(Object* value)
{
	GetScene().GetWorldNode()->Add(value);
	if (value->parent == nullptr)
	{
		value->attachTo(GetScene().GetWorldNode());
	}

	vector<Cullable*> collection(0);
	collection.push_back(value);
	if (spTree != nullptr) 
	{
		spTree->AddObjects(spTree->root, collection);
	}
	else
	{
		spTree = new Octree(collection);
	}
}
void wiRenderer::Add(Light* value)
{
	GetScene().GetWorldNode()->Add(value);
	if (value->parent == nullptr)
	{
		value->attachTo(GetScene().GetWorldNode());
	}

	vector<Cullable*> collection(0);
	collection.push_back(value);
	if (spTree_lights != nullptr) 
	{
		spTree_lights->AddObjects(spTree_lights->root, collection);
	}
	else
	{
		spTree_lights = new Octree(collection);
	}
}
void wiRenderer::Add(ForceField* value)
{
	GetScene().GetWorldNode()->Add(value);
	if (value->parent == nullptr)
	{
		value->attachTo(GetScene().GetWorldNode());
	}
}

void wiRenderer::Remove(Object* value)
{
	if (value != nullptr)
	{
		for (auto& x : GetScene().models)
		{
			x->objects.erase(value);
		}
		spTree->Remove(value);
		value->detach();
	}
}
void wiRenderer::Remove(Light* value)
{
	if (value != nullptr)
	{
		for (auto& x : GetScene().models)
		{
			x->lights.erase(value);
		}
		spTree_lights->Remove(value);
		value->detach();
	}
}
void wiRenderer::Remove(Decal* value)
{
	if (value != nullptr)
	{
		for (auto& x : GetScene().models)
		{
			x->decals.erase(value);
		}
		value->detach();
	}
}
void wiRenderer::Remove(EnvironmentProbe* value)
{
	if (value != nullptr)
	{
		GetScene().environmentProbes.remove(value);
		value->detach();
	}
}
void wiRenderer::Remove(ForceField* value)
{
	if (value != nullptr)
	{
		for (auto& x : GetScene().models)
		{
			x->forces.erase(value);
		}
		value->detach();
	}
}


void wiRenderer::SetOcclusionCullingEnabled(bool value)
{
	static bool initialized = false;

	if (!initialized && value == true)
	{
		initialized = true;

		GPUQueryDesc desc;
		desc.Type = GPU_QUERY_TYPE_OCCLUSION_PREDICATE;
		desc.MiscFlags = 0;
		desc.async_latency = 1;

		for (int i = 0; i < ARRAYSIZE(occlusionQueries); ++i)
		{
			wiRenderer::GetDevice()->CreateQuery(&desc, &occlusionQueries[i]);
			occlusionQueries[i].result_passed = TRUE;
		}
	}

	occlusionCulling = value;
}

bool wiRenderer::GetAdvancedRefractionsEnabled()
{
	return advancedRefractions && GetDevice()->CheckCapability(GraphicsDevice::GRAPHICSDEVICE_CAPABILITY_UNORDEREDACCESSTEXTURE_LOAD_FORMAT_EXT);
}

void wiRenderer::SetOceanEnabled(bool enabled, const wiOceanParameter& params)
{
	SAFE_DELETE(ocean);

	if (enabled)
	{
		ocean = new wiOcean(params);
	}
}<|MERGE_RESOLUTION|>--- conflicted
+++ resolved
@@ -4377,27 +4377,11 @@
 			InstancePrev instancePrev;
 		};
 
-<<<<<<< HEAD
-=======
-		if (shaderType == SHADERTYPE_DEPTHONLY || shaderType == SHADERTYPE_SHADOW || shaderType == SHADERTYPE_SHADOWCUBE)
-		{
-			device->BindBlendState(blendStates[BSTYPE_COLORWRITEDISABLE], threadID);
-		}
-		else if(renderTypeFlags & RENDERTYPE_OPAQUE)
-		{
-			device->BindBlendState(blendStates[BSTYPE_OPAQUE], threadID);
-		}
-		else
-		{
-			device->BindBlendState(blendStates[BSTYPE_TRANSPARENT], threadID);
-		}
-
 		const bool advancedVBRequest =
 			shaderType == SHADERTYPE_FORWARD ||
 			shaderType == SHADERTYPE_DEFERRED ||
 			shaderType == SHADERTYPE_TILEDFORWARD;
 
->>>>>>> aaa18cd3
 		const bool easyTextureBind = 
 			shaderType == SHADERTYPE_TEXTURE || 
 			shaderType == SHADERTYPE_SHADOW || 
@@ -4410,39 +4394,9 @@
 		// Render impostors:
 		if (impostorRequest != nullptr)
 		{
-<<<<<<< HEAD
 			device->BindGraphicsPSO(impostorRequest, threadID);
 			device->BindConstantBufferPS(Material::constantBuffer_Impostor, CB_GETBINDSLOT(MaterialCB), threadID);
 			SetAlphaRef(0.75f, threadID);
-=======
-			bool impostorRenderSetup = false;
-
-			// Assess the render params:
-			VLTYPES realVL = advancedVBRequest ? VLTYPE_OBJECT_ALL : VLTYPE_OBJECT_POS_TEX;
-			VSTYPES realVS = realVL == VLTYPE_OBJECT_POS_TEX ? VSTYPE_OBJECT_SIMPLE : VSTYPE_OBJECT_COMMON;
-			PSTYPES realPS = PSTYPE_OBJECT_SIMPLEST;
-			if (!wireRender)
-			{
-				switch (shaderType)
-				{
-				case SHADERTYPE_DEFERRED:
-					realPS = PSTYPE_OBJECT_DEFERRED_NORMALMAP;
-					break;
-				case SHADERTYPE_FORWARD:
-					realPS = PSTYPE_OBJECT_FORWARD_DIRLIGHT_NORMALMAP;
-					break;
-				case SHADERTYPE_TILEDFORWARD:
-					realPS = PSTYPE_OBJECT_TILEDFORWARD_NORMALMAP;
-					break;
-				case SHADERTYPE_DEPTHONLY:
-					realPS = PSTYPE_OBJECT_ALPHATESTONLY;
-					break;
-				default:
-					realPS = PSTYPE_OBJECT_TEXTUREONLY;
-					break;
-				}
-			}
->>>>>>> aaa18cd3
 
 			for (CulledCollection::const_iterator iter = culledRenderer.begin(); iter != culledRenderer.end(); ++iter)
 			{
@@ -4499,11 +4453,7 @@
 				if (k < 1)
 					continue;
 
-<<<<<<< HEAD
-				if (shaderType == SHADERTYPE_DEPTHONLY || shaderType == SHADERTYPE_TEXTURE || IsWireRender())
-=======
-				if (!advancedVBRequest)
->>>>>>> aaa18cd3
+				if (!advancedVBRequest || IsWireRender())
 				{
 					GPUBuffer* vbs[] = {
 						&Mesh::impostorVB_POS,
@@ -4704,109 +4654,14 @@
 					continue;
 				}
 
-<<<<<<< HEAD
 				device->BindGraphicsPSO(pso, threadID);
-=======
-					BOUNDVERTEXBUFFERTYPE boundVBType;
-					if (advancedVBRequest || tessellatorRequested)
-					{
-						boundVBType = BOUNDVERTEXBUFFERTYPE::EVERYTHING;
-					}
-					else if (!tessellatorRequested && (shaderType == SHADERTYPE_DEPTHONLY || shaderType == SHADERTYPE_TEXTURE || shaderType == SHADERTYPE_SHADOW || shaderType == SHADERTYPE_SHADOWCUBE))
-					{
-						// simple vertex buffers are used in some passes (note: tessellator requires more attributes)
-						if ((shaderType == SHADERTYPE_DEPTHONLY || shaderType == SHADERTYPE_SHADOW || shaderType == SHADERTYPE_SHADOWCUBE) && !material->IsAlphaTestEnabled() && !forceAlphaTestForDithering)
-						{
-							// bypass texcoord stream for non alphatested shadows and zprepass
-							boundVBType = BOUNDVERTEXBUFFERTYPE::POSITION;
-						}
-						else
-						{
-							boundVBType = BOUNDVERTEXBUFFERTYPE::POSITION_TEXCOORD;
-						}
-					}
-
-					// Only bind vertex buffers when the layout changes
-					if (boundVBType != boundVBType_Prev)
-					{
-						// Assemble the required vertex buffer:
-						switch (boundVBType)
-						{
-						case BOUNDVERTEXBUFFERTYPE::POSITION:
-						{
-							GPUBuffer* vbs[] = {
-								mesh->hasDynamicVB() ? dynamicVertexBufferPool : (mesh->streamoutBuffer_POS.IsValid() ? &mesh->streamoutBuffer_POS : &mesh->vertexBuffer_POS),
-								dynamicVertexBufferPool
-							};
-							UINT strides[] = {
-								sizeof(Mesh::Vertex_POS),
-								sizeof(Instance)
-							};
-							UINT offsets[] = {
-								mesh->hasDynamicVB() ? mesh->bufferOffset_POS : 0,
-								instancesOffset
-							};
-							device->BindVertexBuffers(vbs, 0, ARRAYSIZE(vbs), strides, offsets, threadID);
-						}
-						break;
-						case BOUNDVERTEXBUFFERTYPE::POSITION_TEXCOORD:
-						{
-							GPUBuffer* vbs[] = {
-								mesh->hasDynamicVB() ? dynamicVertexBufferPool : (mesh->streamoutBuffer_POS.IsValid() ? &mesh->streamoutBuffer_POS : &mesh->vertexBuffer_POS),
-								&mesh->vertexBuffer_TEX,
-								dynamicVertexBufferPool
-							};
-							UINT strides[] = {
-								sizeof(Mesh::Vertex_POS),
-								sizeof(Mesh::Vertex_TEX),
-								sizeof(Instance)
-							};
-							UINT offsets[] = {
-								mesh->hasDynamicVB() ? mesh->bufferOffset_POS : 0,
-								0,
-								instancesOffset
-							};
-							device->BindVertexBuffers(vbs, 0, ARRAYSIZE(vbs), strides, offsets, threadID);
-						}
-						break;
-						case BOUNDVERTEXBUFFERTYPE::EVERYTHING:
-						{
-							GPUBuffer* vbs[] = {
-								mesh->hasDynamicVB() ? dynamicVertexBufferPool : (mesh->streamoutBuffer_POS.IsValid() ? &mesh->streamoutBuffer_POS : &mesh->vertexBuffer_POS),
-								&mesh->vertexBuffer_TEX,
-								mesh->hasDynamicVB() ? dynamicVertexBufferPool : (mesh->streamoutBuffer_PRE.IsValid() ? &mesh->streamoutBuffer_PRE : &mesh->vertexBuffer_POS),
-								dynamicVertexBufferPool,
-								dynamicVertexBufferPool
-							};
-							UINT strides[] = {
-								sizeof(Mesh::Vertex_POS),
-								sizeof(Mesh::Vertex_TEX),
-								sizeof(Mesh::Vertex_POS),
-								sizeof(InstBuf),
-								sizeof(InstBuf),
-							};
-							UINT offsets[] = {
-								mesh->hasDynamicVB() ? mesh->bufferOffset_POS : 0,
-								0,
-								mesh->hasDynamicVB() ? mesh->bufferOffset_PRE : 0,
-								instancesOffset,
-								instancesOffset + sizeof(Instance)
-							};
-							device->BindVertexBuffers(vbs, 0, ARRAYSIZE(vbs), strides, offsets, threadID);
-						}
-						break;
-						default:
-							assert(0);
-							break;
-						}
-					}
-					boundVBType_Prev = boundVBType;
-
-					device->BindConstantBufferPS(&material->constantBuffer, CB_GETBINDSLOT(MaterialCB), threadID);
->>>>>>> aaa18cd3
 
 				BOUNDVERTEXBUFFERTYPE boundVBType;
-				if (!tessellatorRequested && (shaderType == SHADERTYPE_DEPTHONLY || shaderType == SHADERTYPE_TEXTURE || shaderType == SHADERTYPE_SHADOW || shaderType == SHADERTYPE_SHADOWCUBE))
+				if (advancedVBRequest || tessellatorRequested)
+				{
+					boundVBType = BOUNDVERTEXBUFFERTYPE::EVERYTHING;
+				}
+				else
 				{
 					// simple vertex buffers are used in some passes (note: tessellator requires more attributes)
 					if ((shaderType == SHADERTYPE_DEPTHONLY || shaderType == SHADERTYPE_SHADOW || shaderType == SHADERTYPE_SHADOWCUBE) && !material->IsAlphaTestEnabled() && !forceAlphaTestForDithering)
@@ -4819,10 +4674,6 @@
 						boundVBType = BOUNDVERTEXBUFFERTYPE::POSITION_TEXCOORD;
 					}
 				}
-				else
-				{
-					boundVBType = BOUNDVERTEXBUFFERTYPE::EVERYTHING;
-				}
 
 				if (material->IsWater())
 				{
@@ -4834,16 +4685,11 @@
 					boundVBType = BOUNDVERTEXBUFFERTYPE::POSITION_TEXCOORD;
 				}
 
-<<<<<<< HEAD
 				// Only bind vertex buffers when the layout changes
 				if (boundVBType != boundVBType_Prev)
 				{
 					// Assemble the required vertex buffer:
 					switch (boundVBType)
-=======
-					HSTYPES realHS = GetHSTYPE(shaderType, material, tessellatorRequested);
-					if (prevHS != realHS)
->>>>>>> aaa18cd3
 					{
 					case BOUNDVERTEXBUFFERTYPE::POSITION:
 					{
@@ -4853,7 +4699,7 @@
 						};
 						UINT strides[] = {
 							sizeof(Mesh::Vertex_POS),
-							sizeof(InstBuf)
+							sizeof(Instance)
 						};
 						UINT offsets[] = {
 							mesh->hasDynamicVB() ? mesh->bufferOffset_POS : 0,
@@ -4872,7 +4718,7 @@
 						UINT strides[] = {
 							sizeof(Mesh::Vertex_POS),
 							sizeof(Mesh::Vertex_TEX),
-							sizeof(InstBuf)
+							sizeof(Instance)
 						};
 						UINT offsets[] = {
 							mesh->hasDynamicVB() ? mesh->bufferOffset_POS : 0,
