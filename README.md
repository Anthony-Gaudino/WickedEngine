--- conflicted
+++ resolved
@@ -75,11 +75,7 @@
 is automatic if you start the application with Vulkan support.
 This feature is experimental, not tested thoroughly yet.
 
-<<<<<<< HEAD
-* **To load HLSL 6 shaders, replicate the exact steps as with SPIR-V, but the python script you should run is called "generate_shader_buildtask_hlsl6.py" which will generate "build_HLSL6.bat". 
-=======
-* **To load HLSL 6 shaders, replicate the exact steps as with SPIR-V above(*), but the pyhton script you should run is called "generate_shader_buildtask_hlsl6.py" which will generate "build_HLSL6.bat". 
->>>>>>> 542606cd
+* **To load HLSL 6 shaders, replicate the exact steps as with SPIR-V above(*), but the python script you should run is called "generate_shader_buildtask_hlsl6.py" which will generate "build_HLSL6.bat". 
 This feature is experimental, not tested thoroughly yet.
 
 ### Platforms:
